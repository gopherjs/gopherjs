name: Measure canonical app size

on: ['pull_request']

env:
  GO_VERSION: '~1.19.13'

jobs:
  measure:
    runs-on: ubuntu-latest
    steps:
      - uses: actions/checkout@v4
        with:
          fetch-depth: 0
      - uses: actions/setup-go@v5
        with:
<<<<<<< HEAD
          go-version: '~1.20.14'
=======
          go-version: ${{ env.GO_VERSION }}
>>>>>>> 42acfc21
      - uses: gopherjs/output-size-action/measure@main
        with:
          name: jQuery TodoMVC
          repo: https://github.com/gopherjs/todomvc
          go-package: github.com/gopherjs/todomvc
          report_json: /tmp/report.json
          report_md: /tmp/report.md
      - uses: actions/upload-artifact@v4
        with:
          name: size_report
          path: |
            /tmp/report.json
            /tmp/report.md<|MERGE_RESOLUTION|>--- conflicted
+++ resolved
@@ -3,7 +3,7 @@
 on: ['pull_request']
 
 env:
-  GO_VERSION: '~1.19.13'
+  GO_VERSION: '~1.20.14'
 
 jobs:
   measure:
@@ -14,11 +14,7 @@
           fetch-depth: 0
       - uses: actions/setup-go@v5
         with:
-<<<<<<< HEAD
-          go-version: '~1.20.14'
-=======
           go-version: ${{ env.GO_VERSION }}
->>>>>>> 42acfc21
       - uses: gopherjs/output-size-action/measure@main
         with:
           name: jQuery TodoMVC
