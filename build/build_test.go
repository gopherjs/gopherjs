package build

import (
	"fmt"
	gobuild "go/build"
	"go/token"
	"strconv"
	"testing"

	"github.com/gopherjs/gopherjs/internal/srctesting"
	"github.com/shurcooL/go/importgraphutil"
)

// Natives augment the standard library with GopherJS-specific changes.
// This test ensures that none of the standard library packages are modified
// in a way that adds imports which the original upstream standard library package
// does not already import. Doing that can increase generated output size or cause
// other unexpected issues (since the cmd/go tool does not know about these extra imports),
// so it's best to avoid it.
//
// It checks all standard library packages. Each package is considered as a normal
// package, as a test package, and as an external test package.
func TestNativesDontImportExtraPackages(t *testing.T) {
	// Calculate the forward import graph for all standard library packages.
	// It's needed for populateImportSet.
	stdOnly := goCtx(DefaultEnv())
	// Skip post-load package tweaks, since we are interested in the complete set
	// of original sources.
	stdOnly.noPostTweaks = true
	// We only care about standard library, so skip all GOPATH packages.
	stdOnly.bctx.GOPATH = ""
	forward, _, err := importgraphutil.BuildNoTests(&stdOnly.bctx)
	if err != nil {
		t.Fatalf("importgraphutil.BuildNoTests: %v", err)
	}

	// populateImportSet takes a slice of imports, and populates set with those
	// imports, as well as their transitive dependencies. That way, the set can
	// be quickly queried to check if a package is in the import graph of imports.
	//
	// Note, this does not include transitive imports of test/xtest packages,
	// which could cause some false positives. It currently doesn't, but if it does,
	// then support for that should be added here.
	populateImportSet := func(imports []string) stringSet {
		set := stringSet{}
		for _, p := range imports {
			set[p] = struct{}{}
			switch p {
			case "sync":
				set["github.com/gopherjs/gopherjs/nosync"] = struct{}{}
			}
			transitiveImports := forward.Search(p)
			for p := range transitiveImports {
				set[p] = struct{}{}
			}
		}
		return set
	}

	// Check all standard library packages.
	//
	// The general strategy is to first import each standard library package using the
	// normal build.Import, which returns a *build.Package. That contains Imports, TestImports,
	// and XTestImports values that are considered the "real imports".
	//
	// That list of direct imports is then expanded to the transitive closure by populateImportSet,
	// meaning all packages that are indirectly imported are also added to the set.
	//
	// Then, github.com/gopherjs/gopherjs/build.parseAndAugment(*build.Package) returns []*ast.File.
	// Those augmented parsed Go files of the package are checked, one file at at time, one import
	// at a time. Each import is verified to belong in the set of allowed real imports.
	matches, matchErr := stdOnly.Match([]string{"std"})
	if matchErr != nil {
		t.Fatalf("Failed to list standard library packages: %s", err)
	}
	for _, pkgName := range matches {
		pkgName := pkgName // Capture for the goroutine.
		t.Run(pkgName, func(t *testing.T) {
			t.Parallel()

			pkg, err := stdOnly.Import(pkgName, "", gobuild.ImportComment)
			if err != nil {
				t.Fatalf("gobuild.Import: %v", err)
			}

			for _, pkgVariant := range []*PackageData{pkg, pkg.TestPackage(), pkg.XTestPackage()} {
				t.Logf("Checking package %s...", pkgVariant)

				// Capture the set of unmodified package imports.
				realImports := populateImportSet(pkgVariant.Imports)

				// Use parseAndAugment to get a list of augmented AST files.
				fset := token.NewFileSet()
				files, _, err := parseAndAugment(stdOnly, pkgVariant, pkgVariant.IsTest, fset)
				if err != nil {
					t.Fatalf("github.com/gopherjs/gopherjs/build.parseAndAugment: %v", err)
				}

				// Verify imports of augmented AST files.
				for _, f := range files {
					fileName := fset.File(f.Pos()).Name()
					for _, imp := range f.Imports {
						importPath, err := strconv.Unquote(imp.Path.Value)
						if err != nil {
							t.Fatalf("strconv.Unquote(%v): %v", imp.Path.Value, err)
						}
						if importPath == "github.com/gopherjs/gopherjs/js" {
							continue
						}
						if _, ok := realImports[importPath]; !ok {
							t.Errorf("augmented package %q imports %q in file %v, but real %q doesn't:\nrealImports = %v",
								pkgVariant, importPath, fileName, pkgVariant.ImportPath, realImports)
						}
					}
				}
			}
		})
	}
}

// stringSet is used to print a set of strings in a more readable way.
type stringSet map[string]struct{}

func (m stringSet) String() string {
	s := make([]string, 0, len(m))
	for v := range m {
		s = append(s, v)
	}
	return fmt.Sprintf("%q", s)
}

func TestOverlayAugmentation(t *testing.T) {
	tests := []struct {
		desc         string
		src          string
		noCodeChange bool
		want         string
		expInfo      map[string]overrideInfo
	}{
		{
			desc: `remove function`,
			src: `func Foo(a, b int) int {
					return a + b
				}`,
			noCodeChange: true,
			expInfo: map[string]overrideInfo{
				`Foo`: {},
			},
		}, {
			desc: `keep function`,
			src: `//gopherjs:keep-original
				func Foo(a, b int) int {
					return a + b
				}`,
			noCodeChange: true,
			expInfo: map[string]overrideInfo{
				`Foo`: {keepOriginal: true},
			},
		}, {
			desc: `remove constants and values`,
			src: `import "time"

				const (
					foo = 42
					bar = "gopherjs"
				)

				var now = time.Now`,
			noCodeChange: true,
			expInfo: map[string]overrideInfo{
				`foo`: {},
				`bar`: {},
				`now`: {},
			},
		}, {
			desc: `remove types`,
			src: `type (
					foo struct {}
					bar int
				)

				type bob interface {}`,
			noCodeChange: true,
			expInfo: map[string]overrideInfo{
				`foo`: {},
				`bar`: {},
				`bob`: {},
			},
		}, {
			desc: `remove methods`,
			src: `type Foo struct {
					bar int
				}

				func (x *Foo) GetBar() int    { return x.bar }
				func (x *Foo) SetBar(bar int) { x.bar = bar }`,
			noCodeChange: true,
			expInfo: map[string]overrideInfo{
				`Foo`:        {},
				`Foo.GetBar`: {},
				`Foo.SetBar`: {},
			},
		}, {
			desc: `remove generics`,
			src: `import "cmp"

				type Pointer[T any] struct {}

				func Sort[S ~[]E, E cmp.Ordered](x S) {}

				// this is a stub for "func Equal[S ~[]E, E any](s1, s2 S) bool {}"
				func Equal[S ~[]E, E any](s1, s2 S) bool {}`,
			noCodeChange: true,
			expInfo: map[string]overrideInfo{
				`Pointer`: {},
				`Sort`:    {},
				`Equal`:   {},
			},
		}, {
			desc:    `prune an unused import`,
			src:     `import foo "some/other/bar"`,
			want:    ``,
			expInfo: map[string]overrideInfo{},
		}, {
			desc: `purge function`,
			src: `//gopherjs:purge
				func Foo(a, b int) int {
					return a + b
				}`,
			want: ``,
			expInfo: map[string]overrideInfo{
				`Foo`: {},
			},
		}, {
			desc: `purge struct removes an import`,
			src: `import "bytes"
				import "math"

				//gopherjs:purge
				type Foo struct {
					bar *bytes.Buffer
				}

				const Tau = math.Pi * 2.0`,
			want: `import "math"

				const Tau = math.Pi * 2.0`,
			expInfo: map[string]overrideInfo{
				`Foo`: {purgeMethods: true},
				`Tau`: {},
			},
		}, {
			desc: `purge whole type decl`,
			src: `//gopherjs:purge
				type (
					Foo struct {}
					bar interface{}
					bob int
				)`,
			want: ``,
			expInfo: map[string]overrideInfo{
				`Foo`: {purgeMethods: true},
				`bar`: {purgeMethods: true},
				`bob`: {purgeMethods: true},
			},
		}, {
			desc: `purge part of type decl`,
			src: `type (
					Foo struct {}

					//gopherjs:purge
					bar interface{}

					//gopherjs:purge
					bob int
				)`,
			want: `type (
					Foo struct {}
				)`,
			expInfo: map[string]overrideInfo{
				`Foo`: {},
				`bar`: {purgeMethods: true},
				`bob`: {purgeMethods: true},
			},
		}, {
			desc: `purge all of a type decl`,
			src: `type (
					//gopherjs:purge
					Foo struct {}
				)`,
			want: ``,
			expInfo: map[string]overrideInfo{
				`Foo`: {purgeMethods: true},
			},
		}, {
			desc: `remove and purge values`,
			src: `import "time"

				const (
					foo = 42
					//gopherjs:purge
					bar = "gopherjs"
				)

				//gopherjs:purge
				var now = time.Now`,
			want: `const (
					foo = 42
				)`,
			expInfo: map[string]overrideInfo{
				`foo`: {},
				`bar`: {},
				`now`: {},
			},
		}, {
			desc: `purge all value names`,
			src: `//gopherjs:purge
				var foo, bar int

				//gopherjs:purge
				const bob, sal = 12, 42`,
			want: ``,
			expInfo: map[string]overrideInfo{
				`foo`: {},
				`bar`: {},
				`bob`: {},
				`sal`: {},
			},
		}, {
			desc: `imports not confused by local variables`,
			src: `import (
					"cmp"
					"time"
				)

				//gopherjs:purge
				func Sort[S ~[]E, E cmp.Ordered](x S) {}

				func SecondsSince(start time.Time) int {
					cmp := time.Now().Sub(start)
					return int(cmp.Second())
				}`,
			want: `import (
					"time"
				)

				func SecondsSince(start time.Time) int {
					cmp := time.Now().Sub(start)
					return int(cmp.Second())
				}`,
			expInfo: map[string]overrideInfo{
				`Sort`:         {},
				`SecondsSince`: {},
			},
		}, {
			desc: `purge generics`,
			src: `import "cmp"

				//gopherjs:purge
				type Pointer[T any] struct {}

				//gopherjs:purge
				func Sort[S ~[]E, E cmp.Ordered](x S) {}

				// stub for "func Equal[S ~[]E, E any](s1, s2 S) bool"
				func Equal() {}`,
			want: `// stub for "func Equal[S ~[]E, E any](s1, s2 S) bool"
				func Equal() {}`,
			expInfo: map[string]overrideInfo{
				`Pointer`: {purgeMethods: true},
				`Sort`:    {},
				`Equal`:   {},
			},
		}, {
			desc: `remove unsafe and embed if not needed`,
			src: `import "unsafe"
				import "embed"

				//gopherjs:purge
				var eFile embed.FS

				//gopherjs:purge
				func SwapPointer(addr *unsafe.Pointer, new unsafe.Pointer) (old unsafe.Pointer)`,
			want: ``,
			expInfo: map[string]overrideInfo{
				`SwapPointer`: {},
				`eFile`:       {},
			},
		}, {
			desc: `keep unsafe and embed for directives`,
			src: `import "unsafe"
				import "embed"

				//go:embed hello.txt
				var eFile embed.FS

				//go:linkname runtimeNano runtime.nanotime
				func runtimeNano() int64`,
			noCodeChange: true,
			expInfo: map[string]overrideInfo{
				`eFile`:       {},
				`runtimeNano`: {},
			},
		},
	}

	for _, test := range tests {
		t.Run(test.desc, func(t *testing.T) {
			const pkgName = "package testpackage\n\n"
			if test.noCodeChange {
				test.want = test.src
			}

			fsetSrc := token.NewFileSet()
			fileSrc := srctesting.Parse(t, fsetSrc, pkgName+test.src)

			overrides := map[string]overrideInfo{}
			augmentOverlayFile(fileSrc, overrides)
			pruneImports(fileSrc)

			got := srctesting.Format(t, fsetSrc, fileSrc)

			fsetWant := token.NewFileSet()
			fileWant := srctesting.Parse(t, fsetWant, pkgName+test.want)
			want := srctesting.Format(t, fsetWant, fileWant)

			if got != want {
				t.Errorf("augmentOverlayFile and pruneImports got unexpected code:\n"+
					"returned:\n\t%q\nwant:\n\t%q", got, want)
			}

			for key, expInfo := range test.expInfo {
				if gotInfo, ok := overrides[key]; !ok {
					t.Errorf(`%q was expected but not gotten`, key)
				} else if expInfo != gotInfo {
					t.Errorf(`%q had wrong info, got %+v`, key, gotInfo)
				}
			}
			for key, gotInfo := range overrides {
				if _, ok := test.expInfo[key]; !ok {
					t.Errorf(`%q with %+v was not expected`, key, gotInfo)
				}
			}
		})
	}
}

func TestOriginalAugmentation(t *testing.T) {
	tests := []struct {
		desc string
		info map[string]overrideInfo
		src  string
		want string
	}{
		{
			desc: `do not affect function`,
			info: map[string]overrideInfo{},
			src: `func Foo(a, b int) int {
						return a + b
					}`,
			want: `func Foo(a, b int) int {
						return a + b
					}`,
		}, {
			desc: `change unnamed sync import`,
			info: map[string]overrideInfo{},
			src: `import "sync"

				var _ = &sync.Mutex{}`,
			want: `import sync "github.com/gopherjs/gopherjs/nosync"

				var _ = &sync.Mutex{}`,
		}, {
			desc: `change named sync import`,
			info: map[string]overrideInfo{},
			src: `import foo "sync"

				var _ = &foo.Mutex{}`,
			want: `import foo "github.com/gopherjs/gopherjs/nosync"

				var _ = &foo.Mutex{}`,
		}, {
			desc: `remove function`,
			info: map[string]overrideInfo{
				`Foo`: {},
			},
			src: `func Foo(a, b int) int {
					return a + b
				}`,
			want: ``,
		}, {
			desc: `keep original function`,
			info: map[string]overrideInfo{
				`Foo`: {keepOriginal: true},
			},
			src: `func Foo(a, b int) int {
					return a + b
				}`,
			want: `func _gopherjs_original_Foo(a, b int) int {
					return a + b
				}`,
		}, {
			desc: `remove types and values`,
			info: map[string]overrideInfo{
				`Foo`:  {},
				`now`:  {},
				`bar1`: {},
			},
			src: `import "time"

				type Foo interface{
					bob(a, b string) string
				}

				var now = time.Now
				const bar1, bar2 = 21, 42`,
			want: `const bar2 = 42`,
		}, {
			desc: `remove in multi-value context`,
			info: map[string]overrideInfo{
				`bar`: {},
			},
			src: `const foo, bar = func() (int, int) {
					return 24, 12
				}()`,
			want: `const foo, _ = func() (int, int) {
					return 24, 12
				}()`,
		}, {
			desc: `full remove in multi-value context`,
			info: map[string]overrideInfo{
				`bar`: {},
			},
			src: `const _, bar = func() (int, int) {
					return 24, 12
				}()`,
			want: ``,
		}, {
			desc: `remove methods`,
			info: map[string]overrideInfo{
				`Foo.GetBar`: {},
				`Foo.SetBar`: {},
			},
			src: `
				func (x Foo) GetBar() int     { return x.bar }
				func (x *Foo) SetBar(bar int) { x.bar = bar }`,
			want: ``,
		}, {
			desc: `purge struct and methods`,
			info: map[string]overrideInfo{
				`Foo`: {purgeMethods: true},
			},
			src: `type Foo struct{
					bar int
				}

				func (f Foo) GetBar() int     { return f.bar }
				func (f *Foo) SetBar(bar int) { f.bar = bar }

				func NewFoo(bar int) *Foo { return &Foo{bar: bar} }`,
			// NewFoo is not removed automatically since
			// only functions with Foo as a receiver are removed.
			want: `func NewFoo(bar int) *Foo { return &Foo{bar: bar} }`,
		}, {
			desc: `remove generics`,
			info: map[string]overrideInfo{
				`Pointer`: {},
				`Sort`:    {},
				`Equal`:   {},
			},
<<<<<<< HEAD
			src: `
				import "cmp"
=======
			src: `import "cmp"
			
				// keeps the isOnlyImports from skipping what is being tested.
				func foo() {}
>>>>>>> 5f9eeb8c

				type Pointer[T any] struct {}

				func Sort[S ~[]E, E cmp.Ordered](x S) {}

				// overlay had stub "func Equal() {}"
<<<<<<< HEAD
				func Equal[S ~[]E, E any](s1, s2 S) bool {}
				
				// keeps the isOnlyImports from skipping what we are trying to test.
				func foo() {}`,
			want: `// keeps the isOnlyImports from skipping what we are trying to test.
=======
				func Equal[S ~[]E, E any](s1, s2 S) bool {}`,
			want: `// keeps the isOnlyImports from skipping what is being tested.
>>>>>>> 5f9eeb8c
				func foo() {}`,
		}, {
			desc: `purge generics`,
			info: map[string]overrideInfo{
				`Pointer`: {purgeMethods: true},
				`Sort`:    {},
				`Equal`:   {},
			},
			src: `import "cmp"

				// keeps the isOnlyImports from skipping what is being tested.
				func foo() {}

				type Pointer[T any] struct {}
				func (x *Pointer[T]) Load() *T {}
				func (x *Pointer[T]) Store(val *T) {}

				func Sort[S ~[]E, E cmp.Ordered](x S) {}

				// overlay had stub "func Equal() {}"
<<<<<<< HEAD
				func Equal[S ~[]E, E any](s1, s2 S) bool {}

				// keeps the isOnlyImports from skipping what we are trying to test.
				func foo() {}`,
			want: `// keeps the isOnlyImports from skipping what we are trying to test.
=======
				func Equal[S ~[]E, E any](s1, s2 S) bool {}`,
			want: `// keeps the isOnlyImports from skipping what is being tested.
>>>>>>> 5f9eeb8c
				func foo() {}`,
		}, {
			desc: `prune an unused import`,
			info: map[string]overrideInfo{},
			src: `import foo "some/other/bar"
<<<<<<< HEAD

				// keeps the isOnlyImports from skipping what we are trying to test.
				func foo() {}`,
			want: `// keeps the isOnlyImports from skipping what we are trying to test.
=======
			
				// keeps the isOnlyImports from skipping what is being tested.
				func foo() {}`,
			want: `// keeps the isOnlyImports from skipping what is being tested.
>>>>>>> 5f9eeb8c
				func foo() {}`,
		}, {
			desc: `override signature of function`,
			info: map[string]overrideInfo{
				`Foo`: {
					overrideSignature: srctesting.ParseFuncDecl(t,
						`package whatever
						func Foo(a, b any) (any, bool) {}`),
				},
			},
			src: `func Foo[T comparable](a, b T) (T, bool) {
					if a == b {
						return a, true
					}
					return b, false
				}`,
			want: `func Foo(a, b any) (any, bool) {
				if a == b {
					return a, true
				}
				return b, false
			}`,
		}, {
			desc: `override signature of method`,
			info: map[string]overrideInfo{
				`Foo.Bar`: {
					overrideSignature: srctesting.ParseFuncDecl(t,
						`package whatever
						func (r *Foo) Bar(a, b any) (any, bool) {}`),
				},
			},
			src: `func (r *Foo[T]) Bar(a, b T) (T, bool) {
					if r.isSame(a, b) {
						return a, true
					}
					return b, false
				}`,
			want: `func (r *Foo) Bar(a, b any) (any, bool) {
					if r.isSame(a, b) {
						return a, true
					}
					return b, false
				}`,
		}, {
			desc: `empty file removes all imports`,
			info: map[string]overrideInfo{
				`foo`: {},
			},
			src: `import . "math/rand"
<<<<<<< HEAD

=======
>>>>>>> 5f9eeb8c
				func foo() int {
					return Int()
				}`,
			want: ``,
		}, {
			desc: `empty file with directive`,
			info: map[string]overrideInfo{
				`foo`: {},
			},
			src: `//go:linkname foo bar
				import _ "unsafe"`,
			want: `//go:linkname foo bar
				import _ "unsafe"`,
		},
	}

	for _, test := range tests {
		t.Run(test.desc, func(t *testing.T) {
			pkgName := "package testpackage\n\n"
			importPath := `math/rand`
			fsetSrc := token.NewFileSet()
			fileSrc := srctesting.Parse(t, fsetSrc, pkgName+test.src)

			augmentOriginalImports(importPath, fileSrc)
			augmentOriginalFile(fileSrc, test.info)
			pruneImports(fileSrc)

			got := srctesting.Format(t, fsetSrc, fileSrc)

			fsetWant := token.NewFileSet()
			fileWant := srctesting.Parse(t, fsetWant, pkgName+test.want)
			want := srctesting.Format(t, fsetWant, fileWant)

			if got != want {
				t.Errorf("augmentOriginalImports, augmentOriginalFile, and pruneImports got unexpected code:\n"+
					"returned:\n\t%q\nwant:\n\t%q", got, want)
			}
		})
	}
}<|MERGE_RESOLUTION|>--- conflicted
+++ resolved
@@ -568,31 +568,18 @@
 				`Sort`:    {},
 				`Equal`:   {},
 			},
-<<<<<<< HEAD
-			src: `
-				import "cmp"
-=======
 			src: `import "cmp"
 			
 				// keeps the isOnlyImports from skipping what is being tested.
 				func foo() {}
->>>>>>> 5f9eeb8c
 
 				type Pointer[T any] struct {}
 
 				func Sort[S ~[]E, E cmp.Ordered](x S) {}
 
 				// overlay had stub "func Equal() {}"
-<<<<<<< HEAD
-				func Equal[S ~[]E, E any](s1, s2 S) bool {}
-				
-				// keeps the isOnlyImports from skipping what we are trying to test.
-				func foo() {}`,
-			want: `// keeps the isOnlyImports from skipping what we are trying to test.
-=======
 				func Equal[S ~[]E, E any](s1, s2 S) bool {}`,
 			want: `// keeps the isOnlyImports from skipping what is being tested.
->>>>>>> 5f9eeb8c
 				func foo() {}`,
 		}, {
 			desc: `purge generics`,
@@ -613,32 +600,17 @@
 				func Sort[S ~[]E, E cmp.Ordered](x S) {}
 
 				// overlay had stub "func Equal() {}"
-<<<<<<< HEAD
-				func Equal[S ~[]E, E any](s1, s2 S) bool {}
-
-				// keeps the isOnlyImports from skipping what we are trying to test.
-				func foo() {}`,
-			want: `// keeps the isOnlyImports from skipping what we are trying to test.
-=======
 				func Equal[S ~[]E, E any](s1, s2 S) bool {}`,
 			want: `// keeps the isOnlyImports from skipping what is being tested.
->>>>>>> 5f9eeb8c
 				func foo() {}`,
 		}, {
 			desc: `prune an unused import`,
 			info: map[string]overrideInfo{},
 			src: `import foo "some/other/bar"
-<<<<<<< HEAD
-
-				// keeps the isOnlyImports from skipping what we are trying to test.
-				func foo() {}`,
-			want: `// keeps the isOnlyImports from skipping what we are trying to test.
-=======
 			
 				// keeps the isOnlyImports from skipping what is being tested.
 				func foo() {}`,
 			want: `// keeps the isOnlyImports from skipping what is being tested.
->>>>>>> 5f9eeb8c
 				func foo() {}`,
 		}, {
 			desc: `override signature of function`,
@@ -688,10 +660,6 @@
 				`foo`: {},
 			},
 			src: `import . "math/rand"
-<<<<<<< HEAD
-
-=======
->>>>>>> 5f9eeb8c
 				func foo() int {
 					return Int()
 				}`,
