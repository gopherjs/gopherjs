--- conflicted
+++ resolved
@@ -401,11 +401,7 @@
 
 				//go:embed hello.txt
 				var eFile embed.FS
-<<<<<<< HEAD
-
-=======
 				
->>>>>>> a6b98dd9
 				//go:linkname runtimeNano runtime.nanotime
 				func runtimeNano() int64`,
 			expInfo: map[string]overrideInfo{
