version: 2
jobs:
  build:
    docker:
    - image: circleci/build-image:ubuntu-14.04-XXL-upstart-1189-5614f37
      command: /sbin/init
    environment:
      SOURCE_MAP_SUPPORT: false
    working_directory: ~/go/src/github.com/gopherjs/gopherjs
    steps:
    - checkout
    - run: git clone https://github.com/creationix/nvm $HOME/.nvm && cd $HOME/.nvm && git checkout v0.33.9 && echo 'export NVM_DIR="$HOME/.nvm"' >> $BASH_ENV && echo '[ -s "$NVM_DIR/nvm.sh" ] && \. "$NVM_DIR/nvm.sh"' >> $BASH_ENV
    - run: nvm install 10.0.0 && nvm alias default 10.0.0
    - run: cd /usr/local && sudo rm -rf go && curl https://storage.googleapis.com/golang/go1.11.linux-amd64.tar.gz | sudo tar -xz
    - run: echo 'export PATH="$PATH:/usr/local/go/bin:$HOME/go/bin"' >> $BASH_ENV
    - run: go get -t -d -v ./...
    - run: go install -v
    - run: npm install # Install our (dev) dependencies from package.json.
    - run: npm install --global node-gyp
    - run: cd node-syscall && node-gyp rebuild && mkdir -p ~/.node_libraries && cp build/Release/syscall.node ~/.node_libraries/syscall.node

<<<<<<< HEAD
    - run: go generate github.com/gopherjs/gopherjs/compiler/prelude
    - run: diff -u <(echo -n) <(git status --porcelain)
    - run: diff -u <(echo -n) <(gofmt -d .)
    - run: go tool vet *.go # Go package in root directory.
    - run: for d in */; do echo $d; done | grep -v tests/ | grep -v third_party/ | xargs go tool vet # All subdirectories except "tests", "third_party".
    - run: diff -u <(echo -n) <(go list ./compiler/natives/src/...) # All those packages should have // +build js.
    - run: gopherjs install -v net/http # Should build successfully (can't run tests, since only client is supported).
    - run: >
        ulimit -s 10000 && gopherjs test --minify -v --short
        github.com/gopherjs/gopherjs/tests
        github.com/gopherjs/gopherjs/tests/main
        github.com/gopherjs/gopherjs/js
        archive/tar
        archive/zip
        bufio
        bytes
        compress/bzip2
        compress/flate
        compress/gzip
        compress/lzw
        compress/zlib
        container/heap
        container/list
        container/ring
        crypto/aes
        crypto/cipher
        crypto/des
        crypto/dsa
        crypto/ecdsa
        crypto/elliptic
        crypto/hmac
        crypto/md5
        crypto/rand
        crypto/rc4
        crypto/rsa
        crypto/sha1
        crypto/sha256
        crypto/sha512
        crypto/subtle
        crypto/x509
        database/sql
        database/sql/driver
        debug/dwarf
        debug/elf
        debug/macho
        debug/pe
        encoding/ascii85
        encoding/asn1
        encoding/base32
        encoding/base64
        encoding/binary
        encoding/csv
        encoding/gob
        encoding/hex
        encoding/json
        encoding/pem
        encoding/xml
        errors
        expvar
        flag
        fmt
        go/ast
        go/constant
        go/doc
        go/format
        go/parser
        go/printer
        go/scanner
        go/token
        hash/adler32
        hash/crc32
        hash/crc64
        hash/fnv
        html
        html/template
        image
        image/color
        image/draw
        image/gif
        image/jpeg
        image/png
        index/suffixarray
        io
        io/ioutil
        math
        math/big
        math/bits
        math/cmplx
        math/rand
        mime
        mime/multipart
        mime/quotedprintable
        net/http/cookiejar
        net/http/fcgi
        net/mail
        net/rpc/jsonrpc
        net/textproto
        net/url
        path
        path/filepath
        reflect
        regexp
        regexp/syntax
        sort
        strconv
        strings
        sync
        sync/atomic
        testing/quick
        text/scanner
        text/tabwriter
        text/template
        text/template/parse
        time
        unicode
        unicode/utf16
        unicode/utf8
    - run: go test -v -race ./...
    - run: gopherjs test -v fmt # No minification should work.
=======
dependencies:
  pre:
    - cd /usr/local && sudo rm -rf go && curl https://storage.googleapis.com/golang/go1.11.1.linux-amd64.tar.gz | sudo tar -xz && sudo chmod a+w go/src/path/filepath
  post:
    - mv ./gopherjs $HOME/bin
    - npm install --global node-gyp
    - npm install # install our (dev) dependencies from package.json
    - cd node-syscall && node-gyp rebuild && mkdir -p ~/.node_libraries/ && cp build/Release/syscall.node ~/.node_libraries/syscall.node

test:
  override:
    - go generate github.com/gopherjs/gopherjs/compiler/prelude
    - diff -u <(echo -n) <(git status --porcelain)
    - diff -u <(echo -n) <(gofmt -d .)
    - go tool vet *.go                                                   # Go package in root directory.
    - for d in */; do echo $d; done | grep -v tests/ | grep -v third_party/ | xargs go tool vet # All subdirectories except "tests", "third_party".
    - diff -u <(echo -n) <(go list ./compiler/natives/src/...) # All those packages should have // +build js.
    - gopherjs install -v net/http # Should build successfully (can't run tests, since only client is supported).
    - >
      ulimit -s 10000 && gopherjs test --minify -v --short
      github.com/gopherjs/gopherjs/tests
      github.com/gopherjs/gopherjs/tests/main
      github.com/gopherjs/gopherjs/js
      archive/tar
      archive/zip
      bufio
      bytes
      compress/bzip2
      compress/flate
      compress/gzip
      compress/lzw
      compress/zlib
      container/heap
      container/list
      container/ring
      crypto/aes
      crypto/cipher
      crypto/des
      crypto/dsa
      crypto/ecdsa
      crypto/elliptic
      crypto/hmac
      crypto/md5
      crypto/rand
      crypto/rc4
      crypto/rsa
      crypto/sha1
      crypto/sha256
      crypto/sha512
      crypto/subtle
      crypto/x509
      database/sql
      database/sql/driver
      debug/dwarf
      debug/elf
      debug/macho
      debug/pe
      encoding/ascii85
      encoding/asn1
      encoding/base32
      encoding/base64
      encoding/binary
      encoding/csv
      encoding/gob
      encoding/hex
      encoding/json
      encoding/pem
      encoding/xml
      errors
      expvar
      flag
      fmt
      go/ast
      go/constant
      go/doc
      go/format
      go/parser
      go/printer
      go/scanner
      go/token
      hash/adler32
      hash/crc32
      hash/crc64
      hash/fnv
      html
      html/template
      image
      image/color
      image/draw
      image/gif
      image/jpeg
      image/png
      index/suffixarray
      io
      io/ioutil
      math
      math/big
      math/bits
      math/cmplx
      math/rand
      mime
      mime/multipart
      mime/quotedprintable
      net/http/cookiejar
      net/http/fcgi
      net/mail
      net/rpc/jsonrpc
      net/textproto
      net/url
      os/user
      path
      path/filepath
      reflect
      regexp
      regexp/syntax
      sort
      strconv
      strings
      sync
      sync/atomic
      testing/quick
      text/scanner
      text/tabwriter
      text/template
      text/template/parse
      time
      unicode
      unicode/utf16
      unicode/utf8
    - go test -v -race ./...
    - gopherjs test -v fmt # No minification should work.
>>>>>>> 0fee806a
<|MERGE_RESOLUTION|>--- conflicted
+++ resolved
@@ -11,7 +11,7 @@
     - checkout
     - run: git clone https://github.com/creationix/nvm $HOME/.nvm && cd $HOME/.nvm && git checkout v0.33.9 && echo 'export NVM_DIR="$HOME/.nvm"' >> $BASH_ENV && echo '[ -s "$NVM_DIR/nvm.sh" ] && \. "$NVM_DIR/nvm.sh"' >> $BASH_ENV
     - run: nvm install 10.0.0 && nvm alias default 10.0.0
-    - run: cd /usr/local && sudo rm -rf go && curl https://storage.googleapis.com/golang/go1.11.linux-amd64.tar.gz | sudo tar -xz
+    - run: cd /usr/local && sudo rm -rf go && curl https://storage.googleapis.com/golang/go1.11.1.linux-amd64.tar.gz | sudo tar -xz
     - run: echo 'export PATH="$PATH:/usr/local/go/bin:$HOME/go/bin"' >> $BASH_ENV
     - run: go get -t -d -v ./...
     - run: go install -v
@@ -19,7 +19,6 @@
     - run: npm install --global node-gyp
     - run: cd node-syscall && node-gyp rebuild && mkdir -p ~/.node_libraries && cp build/Release/syscall.node ~/.node_libraries/syscall.node
 
-<<<<<<< HEAD
     - run: go generate github.com/gopherjs/gopherjs/compiler/prelude
     - run: diff -u <(echo -n) <(git status --porcelain)
     - run: diff -u <(echo -n) <(gofmt -d .)
@@ -138,137 +137,4 @@
         unicode/utf16
         unicode/utf8
     - run: go test -v -race ./...
-    - run: gopherjs test -v fmt # No minification should work.
-=======
-dependencies:
-  pre:
-    - cd /usr/local && sudo rm -rf go && curl https://storage.googleapis.com/golang/go1.11.1.linux-amd64.tar.gz | sudo tar -xz && sudo chmod a+w go/src/path/filepath
-  post:
-    - mv ./gopherjs $HOME/bin
-    - npm install --global node-gyp
-    - npm install # install our (dev) dependencies from package.json
-    - cd node-syscall && node-gyp rebuild && mkdir -p ~/.node_libraries/ && cp build/Release/syscall.node ~/.node_libraries/syscall.node
-
-test:
-  override:
-    - go generate github.com/gopherjs/gopherjs/compiler/prelude
-    - diff -u <(echo -n) <(git status --porcelain)
-    - diff -u <(echo -n) <(gofmt -d .)
-    - go tool vet *.go                                                   # Go package in root directory.
-    - for d in */; do echo $d; done | grep -v tests/ | grep -v third_party/ | xargs go tool vet # All subdirectories except "tests", "third_party".
-    - diff -u <(echo -n) <(go list ./compiler/natives/src/...) # All those packages should have // +build js.
-    - gopherjs install -v net/http # Should build successfully (can't run tests, since only client is supported).
-    - >
-      ulimit -s 10000 && gopherjs test --minify -v --short
-      github.com/gopherjs/gopherjs/tests
-      github.com/gopherjs/gopherjs/tests/main
-      github.com/gopherjs/gopherjs/js
-      archive/tar
-      archive/zip
-      bufio
-      bytes
-      compress/bzip2
-      compress/flate
-      compress/gzip
-      compress/lzw
-      compress/zlib
-      container/heap
-      container/list
-      container/ring
-      crypto/aes
-      crypto/cipher
-      crypto/des
-      crypto/dsa
-      crypto/ecdsa
-      crypto/elliptic
-      crypto/hmac
-      crypto/md5
-      crypto/rand
-      crypto/rc4
-      crypto/rsa
-      crypto/sha1
-      crypto/sha256
-      crypto/sha512
-      crypto/subtle
-      crypto/x509
-      database/sql
-      database/sql/driver
-      debug/dwarf
-      debug/elf
-      debug/macho
-      debug/pe
-      encoding/ascii85
-      encoding/asn1
-      encoding/base32
-      encoding/base64
-      encoding/binary
-      encoding/csv
-      encoding/gob
-      encoding/hex
-      encoding/json
-      encoding/pem
-      encoding/xml
-      errors
-      expvar
-      flag
-      fmt
-      go/ast
-      go/constant
-      go/doc
-      go/format
-      go/parser
-      go/printer
-      go/scanner
-      go/token
-      hash/adler32
-      hash/crc32
-      hash/crc64
-      hash/fnv
-      html
-      html/template
-      image
-      image/color
-      image/draw
-      image/gif
-      image/jpeg
-      image/png
-      index/suffixarray
-      io
-      io/ioutil
-      math
-      math/big
-      math/bits
-      math/cmplx
-      math/rand
-      mime
-      mime/multipart
-      mime/quotedprintable
-      net/http/cookiejar
-      net/http/fcgi
-      net/mail
-      net/rpc/jsonrpc
-      net/textproto
-      net/url
-      os/user
-      path
-      path/filepath
-      reflect
-      regexp
-      regexp/syntax
-      sort
-      strconv
-      strings
-      sync
-      sync/atomic
-      testing/quick
-      text/scanner
-      text/tabwriter
-      text/template
-      text/template/parse
-      time
-      unicode
-      unicode/utf16
-      unicode/utf8
-    - go test -v -race ./...
-    - gopherjs test -v fmt # No minification should work.
->>>>>>> 0fee806a
+    - run: gopherjs test -v fmt # No minification should work.