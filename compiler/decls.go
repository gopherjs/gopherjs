package compiler

// decls.go contains logic responsible for compiling top-level declarations,
// such as imports, types, functions, etc.

import (
	"fmt"
	"go/ast"
	"go/constant"
	"go/token"
	"go/types"
	"sort"
	"strings"

	"github.com/gopherjs/gopherjs/compiler/internal/analysis"
	"github.com/gopherjs/gopherjs/compiler/internal/dce"
	"github.com/gopherjs/gopherjs/compiler/internal/symbol"
	"github.com/gopherjs/gopherjs/compiler/internal/typeparams"
	"github.com/gopherjs/gopherjs/compiler/sources"
	"github.com/gopherjs/gopherjs/compiler/typesutil"
)

// Decl represents a package-level symbol (e.g. a function, variable or type).
//
// It contains code generated by the compiler for this specific symbol, which is
// grouped by the execution stage it belongs to in the JavaScript runtime.
//
// When adding new fields to this struct, make sure the field is exported
// so that it Gob serializes correctly for the archive cache.
type Decl struct {
	// The package- or receiver-type-qualified name of function or method obj.
	// See go/types.Func.FullName().
	FullName string
	// A logical equivalent of a symbol name in an object file in the traditional
	// Go compiler/linker toolchain. Used by GopherJS to support go:linkname
	// directives. Must be set for decls that are supported by go:linkname
	// implementation.
	LinkingName symbol.Name
	// A list of package-level JavaScript variable names this symbol needs to declare.
	Vars []string
	// A JS expression by which the object represented by this decl may be
	// referenced within the package context. Empty if the decl represents no such
	// object.
	RefExpr string
	// NamedRecvType is method named recv declare.
	NamedRecvType string
	// JavaScript code that declares basic information about a symbol. For a type
	// it configures basic information about the type and its identity. For a function
	// or method it contains its compiled body.
	DeclCode []byte
	// JavaScript code that initializes reflection metadata about type's method list.
	MethodListCode []byte
	// JavaScript code that initializes the rest of reflection metadata about a type
	// (e.g. struct fields, array type sizes, element types, etc.).
	TypeInitCode []byte
	// JavaScript code that needs to be executed during the package init phase to
	// set the symbol up (e.g. initialize package-level variable value).
	InitCode []byte
	// DCEInfo stores the information for dead-code elimination.
	DCEInfo dce.Info
	// Set to true if a function performs a blocking operation (I/O or
	// synchronization). The compiler will have to generate function code such
	// that it can be resumed after a blocking operation completes without
	// blocking the main thread in the meantime.
	Blocking bool
}

// minify returns a copy of Decl with unnecessary whitespace removed from the
// JS code.
func (d Decl) minify() Decl {
	d.DeclCode = removeWhitespace(d.DeclCode, true)
	d.MethodListCode = removeWhitespace(d.MethodListCode, true)
	d.TypeInitCode = removeWhitespace(d.TypeInitCode, true)
	d.InitCode = removeWhitespace(d.InitCode, true)
	return d
}

// Dce gets the information for dead-code elimination.
func (d *Decl) Dce() *dce.Info {
	return &d.DCEInfo
}

func (d *Decl) String() string { // TODO(grantnelson-wf): REMOVE
	return fmt.Sprintf("Decl{FullName: %s, Vars: %v, RefExpr: %s, Blocking: %t}",
		d.FullName, d.Vars, d.RefExpr, d.Blocking)
}

// topLevelObjects extracts package-level variables, functions and named types
// from the package AST.
func (fc *funcContext) topLevelObjects(srcs *sources.Sources) (vars []*types.Var, functions []*ast.FuncDecl, typeNames typesutil.TypeNames) {
	if !fc.isRoot() {
		panic(bailout(fmt.Errorf("functionContext.discoverObjects() must be only called on the package-level context")))
	}

	for _, file := range srcs.Files {
		for _, decl := range file.Decls {
			switch d := decl.(type) {
			case *ast.FuncDecl:
				sig := fc.pkgCtx.Defs[d.Name].(*types.Func).Type().(*types.Signature)
				if sig.Recv() == nil {
					fc.objectName(fc.pkgCtx.Defs[d.Name]) // register toplevel name
				}
				if !isBlank(d.Name) {
					functions = append(functions, d)
				}
			case *ast.GenDecl:
				switch d.Tok {
				case token.TYPE:
					for _, spec := range d.Specs {
						o := fc.pkgCtx.Defs[spec.(*ast.TypeSpec).Name].(*types.TypeName)
						typeNames.Add(o)
						fc.objectName(o) // register toplevel name
					}
				case token.VAR:
					for _, spec := range d.Specs {
						for _, name := range spec.(*ast.ValueSpec).Names {
							if !isBlank(name) {
								o := fc.pkgCtx.Defs[name].(*types.Var)
								vars = append(vars, o)
								fc.objectName(o) // register toplevel name
							}
						}
					}
				case token.CONST:
					// skip, constants are inlined
				}
			}
		}
	}

	return vars, functions, typeNames
}

// importDecls processes import declarations.
//
// For each imported package:
//   - A new package-level variable is reserved to refer to symbols from that
//     package.
//   - A Decl instance is generated to be included in the Archive.
//
// Lists of imported package paths and corresponding Decls is returned to the caller.
func (fc *funcContext) importDecls() (importedPaths []string, importDecls []*Decl) {
	if !fc.isRoot() {
		panic(bailout(fmt.Errorf("functionContext.importDecls() must be only called on the package-level context")))
	}

	imports := []*types.Package{}
	for _, pkg := range fc.pkgCtx.Pkg.Imports() {
		if pkg == types.Unsafe {
			// Prior to Go 1.9, unsafe import was excluded by Imports() method,
			// but now we do it here to maintain previous behavior.
			continue
		}
		imports = append(imports, pkg)
	}

	// Deterministic processing order.
	sort.Slice(imports, func(i, j int) bool { return imports[i].Path() < imports[j].Path() })

	for _, pkg := range imports {
		importedPaths = append(importedPaths, pkg.Path())
		importDecls = append(importDecls, fc.newImportDecl(pkg))
	}

	return importedPaths, importDecls
}

// newImportDecl registers the imported package and returns a Decl instance for it.
func (fc *funcContext) newImportDecl(importedPkg *types.Package) *Decl {
	pkgVar := fc.importedPkgVar(importedPkg)
	d := &Decl{
		FullName: importDeclFullName(importedPkg),
		Vars:     []string{pkgVar},
		DeclCode: []byte(fmt.Sprintf("\t%s = $packages[\"%s\"];\n", pkgVar, importedPkg.Path())),
		InitCode: fc.CatchOutput(1, func() { fc.translateStmt(fc.importInitializer(importedPkg.Path()), nil) }),
	}
	d.Dce().SetAsAlive()
	return d
}

// importInitializer calls the imported package $init() function to ensure it is
// initialized before any code in the importer package runs.
func (fc *funcContext) importInitializer(impPath string) ast.Stmt {
	pkgVar := fc.pkgCtx.pkgVars[impPath]
	id := fc.newIdent(fmt.Sprintf(`%s.$init`, pkgVar), types.NewSignatureType(nil, nil, nil, nil, nil, false))
	call := &ast.CallExpr{Fun: id}
	fc.Blocking[call] = true
	fc.Flattened[call] = true

	return &ast.ExprStmt{X: call}
}

// varDecls translates all package-level variables.
//
// `vars` argument must contain all package-level variables found in the package.
// The method returns corresponding Decls that declare and initialize the vars
// as appropriate. Decls are returned in order necessary to correctly initialize
// the variables, considering possible dependencies between them.
func (fc *funcContext) varDecls(vars []*types.Var) []*Decl {
	if !fc.isRoot() {
		panic(bailout(fmt.Errorf("functionContext.varDecls() must be only called on the package-level context")))
	}

	var varDecls []*Decl
	varsWithInit := fc.pkgCtx.VarsWithInitializers()

	initializers := []*types.Initializer{}

	// For implicitly-initialized vars we generate synthetic zero-value
	// initializers and then process them the same way as explicitly initialized.
	for _, o := range vars {
		if varsWithInit[o] {
			continue
		}
		initializer := &types.Initializer{
			Lhs: []*types.Var{o},
			Rhs: fc.zeroValue(o.Type()),
		}
		initializers = append(initializers, initializer)
	}

	// Add explicitly-initialized variables to the list. Implicitly-initialized
	// variables should be declared first in case explicit initializers depend on
	// them.
	initializers = append(initializers, fc.pkgCtx.InitOrder...)

	for _, init := range initializers {
		varDecls = append(varDecls, fc.newVarDecl(init))
	}

	return varDecls
}

// newVarDecl creates a new Decl describing a variable, given an explicit
// initializer.
func (fc *funcContext) newVarDecl(init *types.Initializer) *Decl {
	d := &Decl{
		FullName: varDeclFullName(init),
	}

	assignLHS := []ast.Expr{}
	for _, o := range init.Lhs {
		assignLHS = append(assignLHS, fc.newIdentFor(o))

		// For non-exported package-level variables we need to declared a local JS
		// variable. Exported variables are represented as properties of the $pkg
		// JS object.
		if !o.Exported() {
			d.Vars = append(d.Vars, fc.objectName(o))
		}
		if fc.pkgCtx.HasPointer[o] && !o.Exported() {
			d.Vars = append(d.Vars, fc.varPtrName(o))
		}
	}

	fc.pkgCtx.CollectDCEDeps(d, func() {
		fc.localVars = nil
		d.InitCode = fc.CatchOutput(1, func() {
			fc.translateStmt(&ast.AssignStmt{
				Lhs: assignLHS,
				Tok: token.DEFINE,
				Rhs: []ast.Expr{init.Rhs},
			}, nil)
		})

		// Initializer code may have introduced auxiliary variables (e.g. for
		// handling multi-assignment or blocking calls), add them to the decl too.
		d.Vars = append(d.Vars, fc.localVars...)
		fc.localVars = nil // Clean up after ourselves.
	})

	d.Dce().SetName(init.Lhs[0], nil, nil)
	if len(init.Lhs) != 1 || analysis.HasSideEffect(init.Rhs, fc.pkgCtx.Info.Info) {
		d.Dce().SetAsAlive()
	}
	return d
}

// funcDecls translates all package-level function and methods.
//
// `functions` must contain all package-level function and method declarations
// found in the AST. The function returns Decls that define corresponding JS
// functions at runtime. For special functions like init() and main() decls will
// also contain code necessary to invoke them.
func (fc *funcContext) funcDecls(functions []*ast.FuncDecl) ([]*Decl, error) {
	var funcDecls []*Decl
	var mainFunc *types.Func
	for _, fun := range functions {
		o := fc.pkgCtx.Defs[fun.Name].(*types.Func)
		instances := fc.knownInstances(o)
		if len(instances) == 0 {
			// No instances of the function, skip it.
			continue
		}

		if fun.Recv == nil {
			// Auxiliary decl shared by all instances of the function that defines
			// package-level variable by which they all are referenced,
			// e.g. init functions and instances of generic functions.
			objName := fc.objectName(o)
			varDecl := &Decl{
				FullName: funcVarDeclFullName(o),
				Vars:     []string{objName},
			}
<<<<<<< HEAD
			varDecl.Dce().SetName(o, nil, nil)
			if o.Type().(*types.Signature).TypeParams().Len() != 0 {
=======
			varDecl.Dce().SetName(o)
			if len(instances) > 1 || !instances[0].IsTrivial() {
>>>>>>> 1ff0ea50
				varDecl.DeclCode = fc.CatchOutput(0, func() {
					fc.Printf("%s = {};", objName)
					if o.Exported() {
						fc.Printf("$pkg.%s = %s;", encodeIdent(fun.Name.Name), objName)
					}
				})
			}
			funcDecls = append(funcDecls, varDecl)
		}

		for _, inst := range instances {
			funcDecls = append(funcDecls, fc.newFuncDecl(fun, inst))

			if o.Name() == "main" {
				mainFunc = o // main() function candidate.
			}
		}
	}
	if fc.pkgCtx.isMain() {
		if mainFunc == nil {
			return nil, fmt.Errorf("missing main function")
		}
		// Add a special Decl for invoking main() function after the program has
		// been initialized. It must come after all other functions, especially all
		// init() functions, otherwise main() will be invoked too early.
		funcDecls = append(funcDecls, &Decl{
			FullName: mainFuncDeclFullName(),
			InitCode: fc.CatchOutput(1, func() { fc.translateStmt(fc.callMainFunc(mainFunc), nil) }),
		})
	}
	return funcDecls, nil
}

// newFuncDecl returns a Decl that defines a package-level function or a method.
func (fc *funcContext) newFuncDecl(fun *ast.FuncDecl, inst typeparams.Instance) *Decl {
	o := fc.pkgCtx.Defs[fun.Name].(*types.Func)
	d := &Decl{
		FullName:    funcDeclFullName(inst),
		Blocking:    fc.pkgCtx.IsBlocking(inst),
		LinkingName: symbol.New(o),
	}
	d.Dce().SetName(o, inst.TNest, inst.TArgs)

	if typesutil.IsMethod(o) {
		recv := typesutil.RecvType(o.Type().(*types.Signature)).Obj()
		d.NamedRecvType = fc.objectName(recv)
	} else {
		d.RefExpr = fc.instName(inst)
		switch o.Name() {
		case "main":
			if fc.pkgCtx.isMain() { // Found main() function of the program.
				d.Dce().SetAsAlive() // Always reachable.
			}
		case "init":
			d.InitCode = fc.CatchOutput(1, func() { fc.translateStmt(fc.callInitFunc(o), nil) })
			d.Dce().SetAsAlive() // init() function is always reachable.
		}
	}

	fc.pkgCtx.CollectDCEDeps(d, func() {
		d.DeclCode = fc.namedFuncContext(inst).translateTopLevelFunction(fun)
	})
	return d
}

// callInitFunc returns an AST statement for calling the given instance of the
// package's init() function.
func (fc *funcContext) callInitFunc(init *types.Func) ast.Stmt {
	id := fc.newIdentFor(init)
	call := &ast.CallExpr{Fun: id}
	if fc.pkgCtx.IsBlocking(typeparams.Instance{Object: init}) {
		fc.Blocking[call] = true
	}
	return &ast.ExprStmt{X: call}
}

// callMainFunc returns an AST statement for calling the main() function of the
// program, which should be included in the $init() function of the main package.
func (fc *funcContext) callMainFunc(main *types.Func) ast.Stmt {
	id := fc.newIdentFor(main)
	call := &ast.CallExpr{Fun: id}
	ifStmt := &ast.IfStmt{
		Cond: fc.newIdent("$pkg === $mainPkg", types.Typ[types.Bool]),
		Body: &ast.BlockStmt{
			List: []ast.Stmt{
				&ast.ExprStmt{X: call},
				&ast.AssignStmt{
					Lhs: []ast.Expr{fc.newIdent("$mainFinished", types.Typ[types.Bool])},
					Tok: token.ASSIGN,
					Rhs: []ast.Expr{fc.newConst(types.Typ[types.Bool], constant.MakeBool(true))},
				},
			},
		},
	}
	if fc.pkgCtx.IsBlocking(typeparams.Instance{Object: main}) {
		fc.Blocking[call] = true
		fc.Flattened[ifStmt] = true
	}

	return ifStmt
}

// namedTypeDecls returns Decls that define all names Go types.
//
// `typeNames` must contain all named types defined in the package, including
// those defined inside function bodies.
func (fc *funcContext) namedTypeDecls(typeNames typesutil.TypeNames) ([]*Decl, error) {
	if !fc.isRoot() {
		panic(bailout(fmt.Errorf("functionContext.namedTypeDecls() must be only called on the package-level context")))
	}

	var typeDecls []*Decl
	for _, o := range typeNames.Slice() {
		if o.IsAlias() {
			continue
		}

		typeDecls = append(typeDecls, fc.newNamedTypeVarDecl(o))

		for _, inst := range fc.knownInstances(o) {
			d, err := fc.newNamedTypeInstDecl(inst)
			if err != nil {
				return nil, err
			}
			typeDecls = append(typeDecls, d)
		}
	}

	return typeDecls, nil
}

// newNamedTypeVarDecl returns a Decl that defines a JS variable to store named
// type definition.
//
// For generic types, the variable is an object containing known instantiations
// of the type, keyed by the type argument combination. Otherwise it contains
// the type definition directly.
func (fc *funcContext) newNamedTypeVarDecl(obj *types.TypeName) *Decl {
	name := fc.objectName(obj)
	varDecl := &Decl{
		FullName: typeVarDeclFullName(obj),
		Vars:     []string{name},
	}
	varDecl.Dce().SetName(obj, nil, nil)
	if fc.pkgCtx.instanceSet.Pkg(obj.Pkg()).ObjHasInstances(obj) {
		varDecl.DeclCode = fc.CatchOutput(0, func() {
			fc.Printf("%s = {};", name)
		})
	}
	if isPkgLevel(obj) {
		varDecl.TypeInitCode = fc.CatchOutput(0, func() {
			fc.Printf("$pkg.%s = %s;", encodeIdent(obj.Name()), name)
		})
	}
	return varDecl
}

// newNamedTypeInstDecl returns a Decl that represents an instantiation of a
// named Go type.
func (fc *funcContext) newNamedTypeInstDecl(inst typeparams.Instance) (*Decl, error) {
	originType := inst.Object.Type().(*types.Named)

	fc.typeResolver = typeparams.NewResolver(fc.pkgCtx.typesCtx, inst)
	defer func() { fc.typeResolver = nil }()

	instanceType := originType
	if !inst.IsTrivial() {
		if len(inst.TArgs) > 0 {
			instantiated, err := types.Instantiate(fc.pkgCtx.typesCtx, originType, inst.TArgs, true)
			if err != nil {
				return nil, fmt.Errorf("failed to instantiate type %v with args %v: %w", originType, inst.TArgs, err)
			}
			instanceType = instantiated.(*types.Named)
		}
		instanceType = fc.typeResolver.Substitute(instanceType).(*types.Named)
	}

	underlying := instanceType.Underlying()
	d := &Decl{
		FullName: typeDeclFullName(inst),
	}
	d.Dce().SetName(inst.Object, inst.TNest, inst.TArgs)
	fc.pkgCtx.CollectDCEDeps(d, func() {
		// Code that declares a JS type (i.e. prototype) for each Go type.
		d.DeclCode = fc.CatchOutput(0, func() {
			size := int64(0)
			constructor := "null"

			switch t := underlying.(type) {
			case *types.Struct:
				constructor = fc.structConstructor(t)
			case *types.Basic, *types.Array, *types.Slice, *types.Chan, *types.Signature, *types.Interface, *types.Pointer, *types.Map:
				size = sizes32.Sizeof(t)
			}
			if tPointer, ok := underlying.(*types.Pointer); ok {
				if _, ok := tPointer.Elem().Underlying().(*types.Array); ok {
					// Array pointers have non-default constructors to support wrapping
					// of the native objects.
					constructor = "$arrayPtrCtor()"
				}
			}
			fc.Printf(`%s = $newType(%d, %s, %q, %t, "%s", %t, %s);`,
				fc.instName(inst), size, typeKind(originType), inst.TypeString(), inst.Object.Name() != "", inst.Object.Pkg().Path(), inst.Object.Exported(), constructor)
		})

		// Reflection metadata about methods the type has.
		d.MethodListCode = fc.CatchOutput(0, func() {
			if _, ok := underlying.(*types.Interface); ok {
				return
			}
			var methods []string
			var ptrMethods []string
			for i := 0; i < instanceType.NumMethods(); i++ {
				entry, isPtr := fc.methodListEntry(instanceType.Method(i))
				if isPtr {
					ptrMethods = append(ptrMethods, entry)
				} else {
					methods = append(methods, entry)
				}
			}
			if len(methods) > 0 {
				fc.Printf("%s.methods = [%s];", fc.instName(inst), strings.Join(methods, ", "))
			}
			if len(ptrMethods) > 0 {
				fc.Printf("%s.methods = [%s];", fc.typeName(types.NewPointer(instanceType)), strings.Join(ptrMethods, ", "))
			}
		})

		// Certain types need to run additional type-specific logic to fully
		// initialize themselves.
		switch t := underlying.(type) {
		case *types.Array, *types.Chan, *types.Interface, *types.Map, *types.Pointer, *types.Slice, *types.Signature, *types.Struct:
			d.TypeInitCode = fc.CatchOutput(0, func() {
				fc.Printf("%s.init(%s);", fc.instName(inst), fc.initArgs(t))
			})
		}
	})
	return d, nil
}

// structConstructor returns JS constructor function for a struct type.
func (fc *funcContext) structConstructor(t *types.Struct) string {
	constructor := &strings.Builder{}

	ctrArgs := make([]string, t.NumFields())
	for i := 0; i < t.NumFields(); i++ {
		ctrArgs[i] = fieldName(t, i) + "_"
	}

	fmt.Fprintf(constructor, "function(%s) {\n", strings.Join(ctrArgs, ", "))
	fmt.Fprintf(constructor, "\t\tthis.$val = this;\n")

	// If no arguments were passed, zero-initialize all fields.
	fmt.Fprintf(constructor, "\t\tif (arguments.length === 0) {\n")
	for i := 0; i < t.NumFields(); i++ {
		zeroValue := fc.zeroValue(fc.fieldType(t, i))
		fmt.Fprintf(constructor, "\t\t\tthis.%s = %s;\n", fieldName(t, i), fc.translateExpr(zeroValue).String())
	}
	fmt.Fprintf(constructor, "\t\t\treturn;\n")
	fmt.Fprintf(constructor, "\t\t}\n")

	// Otherwise initialize fields with the provided values.
	for i := 0; i < t.NumFields(); i++ {
		fmt.Fprintf(constructor, "\t\tthis.%[1]s = %[1]s_;\n", fieldName(t, i))
	}
	fmt.Fprintf(constructor, "\t}")
	return constructor.String()
}

// methodListEntry returns a JS code fragment that describes the given method
// function for runtime reflection. It returns isPtr=true if the method belongs
// to the pointer-receiver method list.
func (fc *funcContext) methodListEntry(method *types.Func) (entry string, isPtr bool) {
	name := method.Name()
	if reservedKeywords[name] {
		name += "$"
	}
	pkgPath := ""
	if !method.Exported() {
		pkgPath = method.Pkg().Path()
	}
	t := method.Type().(*types.Signature)
	entry = fmt.Sprintf(`{prop: "%s", name: %s, pkg: "%s", typ: $funcType(%s)}`,
		name, encodeString(method.Name()), pkgPath, fc.initArgs(t))
	_, isPtr = t.Recv().Type().(*types.Pointer)
	return entry, isPtr
}

// anonTypeDecls returns a list of Decls corresponding to anonymous Go types
// encountered in the package.
//
// `anonTypes` must contain an ordered list of anonymous types with the
// identifiers that were auto-assigned to them. They must be sorted in the
// topological initialization order (e.g. `[]int` is before `struct{f []int}`).
//
// See also typesutil.AnonymousTypes.
func (fc *funcContext) anonTypeDecls(anonTypes []*types.TypeName) []*Decl {
	if !fc.isRoot() {
		panic(bailout(fmt.Errorf("functionContext.anonTypeDecls() must be only called on the package-level context")))
	}
	decls := []*Decl{}
	for _, t := range anonTypes {
		d := &Decl{
			FullName: anonTypeDeclFullName(t),
			Vars:     []string{t.Name()},
		}
		d.Dce().SetName(t, nil, nil)
		fc.pkgCtx.CollectDCEDeps(d, func() {
			d.DeclCode = []byte(fmt.Sprintf("\t%s = $%sType(%s);\n", t.Name(), strings.ToLower(typeKind(t.Type())[5:]), fc.initArgs(t.Type())))
		})
		decls = append(decls, d)
	}
	return decls
}<|MERGE_RESOLUTION|>--- conflicted
+++ resolved
@@ -302,13 +302,8 @@
 				FullName: funcVarDeclFullName(o),
 				Vars:     []string{objName},
 			}
-<<<<<<< HEAD
 			varDecl.Dce().SetName(o, nil, nil)
-			if o.Type().(*types.Signature).TypeParams().Len() != 0 {
-=======
-			varDecl.Dce().SetName(o)
 			if len(instances) > 1 || !instances[0].IsTrivial() {
->>>>>>> 1ff0ea50
 				varDecl.DeclCode = fc.CatchOutput(0, func() {
 					fc.Printf("%s = {};", objName)
 					if o.Exported() {
