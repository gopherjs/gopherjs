--- conflicted
+++ resolved
@@ -529,12 +529,7 @@
 		case *types.Basic:
 			return fc.formatExpr("%e.charCodeAt(%f)", e.X, e.Index)
 		case *types.Signature:
-<<<<<<< HEAD
 			return fc.formatExpr("%s", fc.instName(fc.instanceOf(e.X.(*ast.Ident))))
-=======
-			err := bailout(fmt.Errorf(`unsupported type parameters used at %s`, fc.pkgCtx.fileSet.Position(e.Pos())))
-			panic(err)
->>>>>>> 71369512
 		default:
 			panic(fmt.Errorf(`unhandled IndexExpr: %T`, t))
 		}
