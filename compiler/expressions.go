--- conflicted
+++ resolved
@@ -531,10 +531,6 @@
 		case *types.Signature:
 			switch u := e.X.(type) {
 			case *ast.Ident:
-<<<<<<< HEAD
-				// Handles `f[i](...)`
-=======
->>>>>>> 1ff0ea50
 				return fc.formatExpr("%s", fc.instName(fc.instanceOf(u)))
 			case *ast.SelectorExpr:
 				return fc.formatExpr("%s", fc.instName(fc.instanceOf(u.Sel)))
