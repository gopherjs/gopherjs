package compiler

import (
	"bytes"
	"fmt"
	"go/ast"
	"go/constant"
	"go/token"
	"go/types"
	"sort"
	"strconv"
	"strings"

	"github.com/gopherjs/gopherjs/compiler/analysis"
	"github.com/gopherjs/gopherjs/compiler/astutil"
	"github.com/gopherjs/gopherjs/compiler/internal/typeparams"
	"github.com/gopherjs/gopherjs/compiler/typesutil"
)

type expression struct {
	str    string
	parens bool
}

func (e *expression) String() string {
	return e.str
}

func (e *expression) StringWithParens() string {
	if e.parens {
		return "(" + e.str + ")"
	}
	return e.str
}

func (fc *funcContext) translateExpr(expr ast.Expr) *expression {
	exprType := fc.typeOf(expr)
	if value := fc.pkgCtx.Types[expr].Value; value != nil {
		basic := exprType.Underlying().(*types.Basic)
		switch {
		case isBoolean(basic):
			return fc.formatExpr("%s", strconv.FormatBool(constant.BoolVal(value)))
		case isInteger(basic):
			if is64Bit(basic) {
				if basic.Kind() == types.Int64 {
					d, ok := constant.Int64Val(constant.ToInt(value))
					if !ok {
						panic("could not get exact uint")
					}
					return fc.formatExpr("new %s(%s, %s)", fc.typeName(exprType), strconv.FormatInt(d>>32, 10), strconv.FormatUint(uint64(d)&(1<<32-1), 10))
				}
				d, ok := constant.Uint64Val(constant.ToInt(value))
				if !ok {
					panic("could not get exact uint")
				}
				return fc.formatExpr("new %s(%s, %s)", fc.typeName(exprType), strconv.FormatUint(d>>32, 10), strconv.FormatUint(d&(1<<32-1), 10))
			}
			d, ok := constant.Int64Val(constant.ToInt(value))
			if !ok {
				panic("could not get exact int")
			}
			return fc.formatExpr("%s", strconv.FormatInt(d, 10))
		case isFloat(basic):
			f, _ := constant.Float64Val(value)
			return fc.formatExpr("%s", strconv.FormatFloat(f, 'g', -1, 64))
		case isComplex(basic):
			r, _ := constant.Float64Val(constant.Real(value))
			i, _ := constant.Float64Val(constant.Imag(value))
			if basic.Kind() == types.UntypedComplex {
				exprType = types.Typ[types.Complex128]
			}
			return fc.formatExpr("new %s(%s, %s)", fc.typeName(exprType), strconv.FormatFloat(r, 'g', -1, 64), strconv.FormatFloat(i, 'g', -1, 64))
		case isString(basic):
			return fc.formatExpr("%s", encodeString(constant.StringVal(value)))
		default:
			panic("Unhandled constant type: " + basic.String())
		}
	}

	var inst typeparams.Instance
	switch e := expr.(type) {
	case *ast.SelectorExpr:
		inst = fc.instanceOf(e.Sel)
	case *ast.Ident:
		inst = fc.instanceOf(e)
	}

	if inst.Object != nil && typesutil.IsJsPackage(inst.Object.Pkg()) {
		switch inst.Object.Name() {
		case "Global":
			return fc.formatExpr("$global")
		case "Module":
			return fc.formatExpr("$module")
		case "Undefined":
			return fc.formatExpr("undefined")
		}
	}

	switch e := expr.(type) {
	case *ast.CompositeLit:
		if ptrType, isPointer := exprType.Underlying().(*types.Pointer); isPointer {
			// Go automatically treats `[]*T{{}}` as `[]*T{&T{}}`, in which case the
			// inner composite literal `{}` would has a pointer type. To make sure the
			// type conversion is handled correctly, we generate the explicit AST for
			// this.
			var rewritten ast.Expr = fc.setType(&ast.UnaryExpr{
				OpPos: e.Pos(),
				Op:    token.AND,
				X: fc.setType(&ast.CompositeLit{
					Elts: e.Elts,
				}, ptrType.Elem()),
			}, ptrType)

			if exprType, ok := exprType.(*types.Named); ok {
				// Handle a special case when the pointer type is named, e.g.:
				//   type PS *S
				//   _ = []PS{{}}
				// In that case the value corresponding to the inner literal `{}` is
				// initialized as `&S{}` and then converted to `PS`: `[]PS{PS(&S{})}`.
				typeCast := fc.setType(&ast.CallExpr{
					Fun:    fc.newTypeIdent(exprType.String(), exprType.Obj()),
					Lparen: e.Lbrace,
					Args:   []ast.Expr{rewritten},
					Rparen: e.Rbrace,
				}, exprType)
				rewritten = typeCast
			}
			return fc.translateExpr(rewritten)
		}

		collectIndexedElements := func(elementType types.Type) []string {
			var elements []string
			i := 0
			zero := fc.translateExpr(fc.zeroValue(elementType)).String()
			for _, element := range e.Elts {
				if kve, isKve := element.(*ast.KeyValueExpr); isKve {
					key, ok := constant.Int64Val(constant.ToInt(fc.pkgCtx.Types[kve.Key].Value))
					if !ok {
						panic("could not get exact int")
					}
					i = int(key)
					element = kve.Value
				}
				for len(elements) <= i {
					elements = append(elements, zero)
				}
				elements[i] = fc.translateImplicitConversionWithCloning(element, elementType).String()
				i++
			}
			return elements
		}

		switch t := exprType.Underlying().(type) {
		case *types.Array:
			elements := collectIndexedElements(t.Elem())
			if len(elements) == 0 {
				return fc.formatExpr("%s.zero()", fc.typeName(t))
			}
			zero := fc.translateExpr(fc.zeroValue(t.Elem())).String()
			for len(elements) < int(t.Len()) {
				elements = append(elements, zero)
			}
			return fc.formatExpr(`$toNativeArray(%s, [%s])`, typeKind(t.Elem()), strings.Join(elements, ", "))
		case *types.Slice:
			return fc.formatExpr("new %s([%s])", fc.typeName(exprType), strings.Join(collectIndexedElements(t.Elem()), ", "))
		case *types.Map:
			entries := make([]string, len(e.Elts))
			for i, element := range e.Elts {
				kve := element.(*ast.KeyValueExpr)
				entries[i] = fmt.Sprintf("{ k: %s, v: %s }", fc.translateImplicitConversionWithCloning(kve.Key, t.Key()), fc.translateImplicitConversionWithCloning(kve.Value, t.Elem()))
			}
			return fc.formatExpr("$makeMap(%s.keyFor, [%s])", fc.typeName(t.Key()), strings.Join(entries, ", "))
		case *types.Struct:
			elements := make([]string, t.NumFields())
			isKeyValue := true
			if len(e.Elts) != 0 {
				_, isKeyValue = e.Elts[0].(*ast.KeyValueExpr)
			}
			if !isKeyValue {
				for i, element := range e.Elts {
					elements[i] = fc.translateImplicitConversionWithCloning(element, t.Field(i).Type()).String()
				}
			}
			if isKeyValue {
				for i := range elements {
					elements[i] = fc.translateExpr(fc.zeroValue(t.Field(i).Type())).String()
				}
				for _, element := range e.Elts {
					kve := element.(*ast.KeyValueExpr)
					for j := range elements {
						if kve.Key.(*ast.Ident).Name == t.Field(j).Name() {
							elements[j] = fc.translateImplicitConversionWithCloning(kve.Value, t.Field(j).Type()).String()
							break
						}
					}
				}
			}
			return fc.formatExpr("new %s.ptr(%s)", fc.typeName(exprType), strings.Join(elements, ", "))
		default:
			panic(fmt.Sprintf("Unhandled CompositeLit type: %[1]T %[1]v\n", t))
		}

	case *ast.FuncLit:
		_, fun := translateFunction(e.Type, nil, e.Body, fc, exprType.(*types.Signature), fc.pkgCtx.FuncLitInfos[e], "", typeparams.Instance{})
		if len(fc.pkgCtx.escapingVars) != 0 {
			names := make([]string, 0, len(fc.pkgCtx.escapingVars))
			for obj := range fc.pkgCtx.escapingVars {
				name, ok := fc.assignedObjectName(obj)
				if !ok {
					// This should never happen.
					panic(fmt.Errorf("escaping variable %s hasn't been assigned a JS name", obj))
				}
				names = append(names, name)
			}
			sort.Strings(names)
			list := strings.Join(names, ", ")
			return fc.formatExpr("(function(%s) { return %s; })(%s)", list, fun, list)
		}
		return fc.formatExpr("(%s)", fun)

	case *ast.UnaryExpr:
		t := fc.typeOf(e.X)
		switch e.Op {
		case token.AND:
			if typesutil.IsJsObject(exprType) {
				return fc.formatExpr("%e.object", e.X)
			}

			switch t.Underlying().(type) {
			case *types.Struct, *types.Array:
				// JavaScript's pass-by-reference semantics makes passing array's or
				// struct's object semantically equivalent to passing a pointer
				// TODO(nevkontakte): Evaluate if performance gain justifies complexity
				// introduced by the special case.
				return fc.translateExpr(e.X)
			}

			elemType := exprType.(*types.Pointer).Elem()

			switch x := astutil.RemoveParens(e.X).(type) {
			case *ast.CompositeLit:
				return fc.formatExpr("$newDataPointer(%e, %s)", x, fc.typeName(fc.typeOf(e)))
			case *ast.Ident:
				obj := fc.pkgCtx.Uses[x].(*types.Var)
				if fc.pkgCtx.escapingVars[obj] {
					name, ok := fc.assignedObjectName(obj)
					if !ok {
						// This should never happen.
						panic(fmt.Errorf("escaping variable %s hasn't been assigned a JS name", obj))
					}
					return fc.formatExpr("(%1s.$ptr || (%1s.$ptr = new %2s(function() { return this.$target[0]; }, function($v) { this.$target[0] = $v; }, %1s)))", name, fc.typeName(exprType))
				}
				return fc.formatExpr(`(%1s || (%1s = new %2s(function() { return %3s; }, function($v) { %4s })))`, fc.varPtrName(obj), fc.typeName(exprType), fc.objectName(obj), fc.translateAssign(x, fc.newIdent("$v", elemType), false))
			case *ast.SelectorExpr:
				sel, ok := fc.selectionOf(x)
				if !ok {
					// qualified identifier
					obj := fc.pkgCtx.Uses[x.Sel].(*types.Var)
					return fc.formatExpr(`(%1s || (%1s = new %2s(function() { return %3s; }, function($v) { %4s })))`, fc.varPtrName(obj), fc.typeName(exprType), fc.objectName(obj), fc.translateAssign(x, fc.newIdent("$v", elemType), false))
				}
				newSel := &ast.SelectorExpr{X: fc.newIdent("this.$target", fc.typeOf(x.X)), Sel: x.Sel}
				fc.setType(newSel, exprType)
				fc.pkgCtx.additionalSelections[newSel] = sel
				return fc.formatExpr("(%1e.$ptr_%2s || (%1e.$ptr_%2s = new %3s(function() { return %4e; }, function($v) { %5s }, %1e)))", x.X, x.Sel.Name, fc.typeName(exprType), newSel, fc.translateAssign(newSel, fc.newIdent("$v", exprType), false))
			case *ast.IndexExpr:
				if _, ok := fc.typeOf(x.X).Underlying().(*types.Slice); ok {
					return fc.formatExpr("$indexPtr(%1e.$array, %1e.$offset + %2e, %3s)", x.X, x.Index, fc.typeName(exprType))
				}
				return fc.formatExpr("$indexPtr(%e, %e, %s)", x.X, x.Index, fc.typeName(exprType))
			case *ast.StarExpr:
				return fc.translateExpr(x.X)
			default:
				panic(fmt.Sprintf("Unhandled: %T\n", x))
			}

		case token.ARROW:
			call := &ast.CallExpr{
				Fun:  fc.newIdent("$recv", types.NewSignatureType(nil, nil, nil, types.NewTuple(types.NewVar(0, nil, "", t)), types.NewTuple(types.NewVar(0, nil, "", exprType), types.NewVar(0, nil, "", types.Typ[types.Bool])), false)),
				Args: []ast.Expr{e.X},
			}
			fc.Blocking[call] = true
			if _, isTuple := exprType.(*types.Tuple); isTuple {
				return fc.formatExpr("%e", call)
			}
			return fc.formatExpr("%e[0]", call)
		}

		basic := t.Underlying().(*types.Basic)
		switch e.Op {
		case token.ADD:
			return fc.translateExpr(e.X)
		case token.SUB:
			switch {
			case is64Bit(basic):
				return fc.formatExpr("new %1s(-%2h, -%2l)", fc.typeName(t), e.X)
			case isComplex(basic):
				return fc.formatExpr("new %1s(-%2r, -%2i)", fc.typeName(t), e.X)
			case isUnsigned(basic):
				return fc.fixNumber(fc.formatExpr("-%e", e.X), basic)
			default:
				return fc.formatExpr("-%e", e.X)
			}
		case token.XOR:
			if is64Bit(basic) {
				return fc.formatExpr("new %1s(~%2h, ~%2l >>> 0)", fc.typeName(t), e.X)
			}
			return fc.fixNumber(fc.formatExpr("~%e", e.X), basic)
		case token.NOT:
			return fc.formatExpr("!%e", e.X)
		default:
			panic(e.Op)
		}

	case *ast.BinaryExpr:
		if e.Op == token.NEQ {
			return fc.formatExpr("!(%s)", fc.translateExpr(&ast.BinaryExpr{
				X:  e.X,
				Op: token.EQL,
				Y:  e.Y,
			}))
		}

		t := fc.typeOf(e.X)
		t2 := fc.typeOf(e.Y)
		_, isInterface := t2.Underlying().(*types.Interface)
		if isInterface || types.Identical(t, types.Typ[types.UntypedNil]) {
			t = t2
		}

		if basic, isBasic := t.Underlying().(*types.Basic); isBasic && isNumeric(basic) {
			if is64Bit(basic) {
				switch e.Op {
				case token.MUL:
					return fc.formatExpr("$mul64(%e, %e)", e.X, e.Y)
				case token.QUO:
					return fc.formatExpr("$div64(%e, %e, false)", e.X, e.Y)
				case token.REM:
					return fc.formatExpr("$div64(%e, %e, true)", e.X, e.Y)
				case token.SHL:
					return fc.formatExpr("$shiftLeft64(%e, %f)", e.X, e.Y)
				case token.SHR:
					return fc.formatExpr("$shiftRight%s(%e, %f)", toJavaScriptType(basic), e.X, e.Y)
				case token.EQL:
					return fc.formatExpr("(%1h === %2h && %1l === %2l)", e.X, e.Y)
				case token.LSS:
					return fc.formatExpr("(%1h < %2h || (%1h === %2h && %1l < %2l))", e.X, e.Y)
				case token.LEQ:
					return fc.formatExpr("(%1h < %2h || (%1h === %2h && %1l <= %2l))", e.X, e.Y)
				case token.GTR:
					return fc.formatExpr("(%1h > %2h || (%1h === %2h && %1l > %2l))", e.X, e.Y)
				case token.GEQ:
					return fc.formatExpr("(%1h > %2h || (%1h === %2h && %1l >= %2l))", e.X, e.Y)
				case token.ADD, token.SUB:
					return fc.formatExpr("new %3s(%1h %4t %2h, %1l %4t %2l)", e.X, e.Y, fc.typeName(t), e.Op)
				case token.AND, token.OR, token.XOR:
					return fc.formatExpr("new %3s(%1h %4t %2h, (%1l %4t %2l) >>> 0)", e.X, e.Y, fc.typeName(t), e.Op)
				case token.AND_NOT:
					return fc.formatExpr("new %3s(%1h & ~%2h, (%1l & ~%2l) >>> 0)", e.X, e.Y, fc.typeName(t))
				default:
					panic(e.Op)
				}
			}

			if isComplex(basic) {
				switch e.Op {
				case token.EQL:
					return fc.formatExpr("(%1r === %2r && %1i === %2i)", e.X, e.Y)
				case token.ADD, token.SUB:
					return fc.formatExpr("new %3s(%1r %4t %2r, %1i %4t %2i)", e.X, e.Y, fc.typeName(t), e.Op)
				case token.MUL:
					return fc.formatExpr("new %3s(%1r * %2r - %1i * %2i, %1r * %2i + %1i * %2r)", e.X, e.Y, fc.typeName(t))
				case token.QUO:
					return fc.formatExpr("$divComplex(%e, %e)", e.X, e.Y)
				default:
					panic(e.Op)
				}
			}

			switch e.Op {
			case token.EQL:
				return fc.formatParenExpr("%e === %e", e.X, e.Y)
			case token.LSS, token.LEQ, token.GTR, token.GEQ:
				return fc.formatExpr("%e %t %e", e.X, e.Op, e.Y)
			case token.ADD, token.SUB:
				return fc.fixNumber(fc.formatExpr("%e %t %e", e.X, e.Op, e.Y), basic)
			case token.MUL:
				switch basic.Kind() {
				case types.Int32, types.Int:
					return fc.formatParenExpr("$imul(%e, %e)", e.X, e.Y)
				case types.Uint32, types.Uintptr:
					return fc.formatParenExpr("$imul(%e, %e) >>> 0", e.X, e.Y)
				}
				return fc.fixNumber(fc.formatExpr("%e * %e", e.X, e.Y), basic)
			case token.QUO:
				if isInteger(basic) {
					// cut off decimals
					shift := ">>"
					if isUnsigned(basic) {
						shift = ">>>"
					}
					return fc.formatExpr(`(%1s = %2e / %3e, (%1s === %1s && %1s !== 1/0 && %1s !== -1/0) ? %1s %4s 0 : $throwRuntimeError("integer divide by zero"))`, fc.newLocalVariable("_q"), e.X, e.Y, shift)
				}
				if basic.Kind() == types.Float32 {
					return fc.fixNumber(fc.formatExpr("%e / %e", e.X, e.Y), basic)
				}
				return fc.formatExpr("%e / %e", e.X, e.Y)
			case token.REM:
				return fc.formatExpr(`(%1s = %2e %% %3e, %1s === %1s ? %1s : $throwRuntimeError("integer divide by zero"))`, fc.newLocalVariable("_r"), e.X, e.Y)
			case token.SHL, token.SHR:
				op := e.Op.String()
				if e.Op == token.SHR && isUnsigned(basic) {
					op = ">>>"
				}
				if v := fc.pkgCtx.Types[e.Y].Value; v != nil {
					i, _ := constant.Uint64Val(constant.ToInt(v))
					if i >= 32 {
						return fc.formatExpr("0")
					}
					return fc.fixNumber(fc.formatExpr("%e %s %s", e.X, op, strconv.FormatUint(i, 10)), basic)
				}
				if e.Op == token.SHR && !isUnsigned(basic) {
					return fc.fixNumber(fc.formatParenExpr("%e >> $min(%f, 31)", e.X, e.Y), basic)
				}
				y := fc.newLocalVariable("y")
				return fc.fixNumber(fc.formatExpr("(%s = %f, %s < 32 ? (%e %s %s) : 0)", y, e.Y, y, e.X, op, y), basic)
			case token.AND, token.OR:
				if isUnsigned(basic) {
					return fc.formatParenExpr("(%e %t %e) >>> 0", e.X, e.Op, e.Y)
				}
				return fc.formatParenExpr("%e %t %e", e.X, e.Op, e.Y)
			case token.AND_NOT:
				return fc.fixNumber(fc.formatParenExpr("%e & ~%e", e.X, e.Y), basic)
			case token.XOR:
				return fc.fixNumber(fc.formatParenExpr("%e ^ %e", e.X, e.Y), basic)
			default:
				panic(e.Op)
			}
		}

		switch e.Op {
		case token.ADD, token.LSS, token.LEQ, token.GTR, token.GEQ:
			return fc.formatExpr("%e %t %e", e.X, e.Op, e.Y)
		case token.LAND:
			if fc.Blocking[e.Y] {
				skipCase := fc.caseCounter
				fc.caseCounter++
				resultVar := fc.newLocalVariable("_v")
				fc.Printf("if (!(%s)) { %s = false; $s = %d; continue s; }", fc.translateExpr(e.X), resultVar, skipCase)
				fc.Printf("%s = %s; case %d:", resultVar, fc.translateExpr(e.Y), skipCase)
				return fc.formatExpr("%s", resultVar)
			}
			return fc.formatExpr("%e && %e", e.X, e.Y)
		case token.LOR:
			if fc.Blocking[e.Y] {
				skipCase := fc.caseCounter
				fc.caseCounter++
				resultVar := fc.newLocalVariable("_v")
				fc.Printf("if (%s) { %s = true; $s = %d; continue s; }", fc.translateExpr(e.X), resultVar, skipCase)
				fc.Printf("%s = %s; case %d:", resultVar, fc.translateExpr(e.Y), skipCase)
				return fc.formatExpr("%s", resultVar)
			}
			return fc.formatExpr("%e || %e", e.X, e.Y)
		case token.EQL:
			switch u := t.Underlying().(type) {
			case *types.Array, *types.Struct:
				return fc.formatExpr("$equal(%e, %e, %s)", e.X, e.Y, fc.typeName(t))
			case *types.Interface:
				return fc.formatExpr("$interfaceIsEqual(%s, %s)", fc.translateImplicitConversion(e.X, t), fc.translateImplicitConversion(e.Y, t))
			case *types.Basic:
				if isBoolean(u) {
					if b, ok := analysis.BoolValue(e.X, fc.pkgCtx.Info.Info); ok && b {
						return fc.translateExpr(e.Y)
					}
					if b, ok := analysis.BoolValue(e.Y, fc.pkgCtx.Info.Info); ok && b {
						return fc.translateExpr(e.X)
					}
				}
			}
			return fc.formatExpr("%s === %s", fc.translateImplicitConversion(e.X, t), fc.translateImplicitConversion(e.Y, t))
		default:
			panic(e.Op)
		}

	case *ast.ParenExpr:
		return fc.formatParenExpr("%e", e.X)

	case *ast.IndexExpr:
		switch t := fc.typeOf(e.X).Underlying().(type) {
		case *types.Pointer:
			if _, ok := t.Elem().Underlying().(*types.Array); !ok {
				// Should never happen in type-checked code.
				panic(fmt.Errorf("non-array pointers can't be used with index expression"))
			}
			// Rewrite arrPtr[i] → (*arrPtr)[i] to concentrate array dereferencing
			// logic in one place.
			x := &ast.StarExpr{
				Star: e.X.Pos(),
				X:    e.X,
			}
			astutil.SetType(fc.pkgCtx.Info.Info, t.Elem(), x)
			e.X = x
			return fc.translateExpr(e)
		case *types.Array:
			pattern := rangeCheck("%1e[%2f]", fc.pkgCtx.Types[e.Index].Value != nil, true)
			return fc.formatExpr(pattern, e.X, e.Index)
		case *types.Slice:
			return fc.formatExpr(rangeCheck("%1e.$array[%1e.$offset + %2f]", fc.pkgCtx.Types[e.Index].Value != nil, false), e.X, e.Index)
		case *types.Map:
			if typesutil.IsJsObject(fc.typeOf(e.Index)) {
				fc.pkgCtx.errList = append(fc.pkgCtx.errList, types.Error{Fset: fc.pkgCtx.fileSet, Pos: e.Index.Pos(), Msg: "cannot use js.Object as map key"})
			}
			key := fmt.Sprintf("%s.keyFor(%s)", fc.typeName(t.Key()), fc.translateImplicitConversion(e.Index, t.Key()))
			if _, isTuple := exprType.(*types.Tuple); isTuple {
				return fc.formatExpr(
					`(%1s = $mapIndex(%2e,%3s), %1s !== undefined ? [%1s.v, true] : [%4e, false])`,
					fc.newLocalVariable("_entry"),
					e.X,
					key,
					fc.zeroValue(t.Elem()),
				)
			}
			return fc.formatExpr(
				`(%1s = $mapIndex(%2e,%3s), %1s !== undefined ? %1s.v : %4e)`,
				fc.newLocalVariable("_entry"),
				e.X,
				key,
				fc.zeroValue(t.Elem()),
			)
		case *types.Basic:
			return fc.formatExpr("%e.charCodeAt(%f)", e.X, e.Index)
		case *types.Signature:
			return fc.formatExpr("%s", fc.instName(fc.instanceOf(e.X.(*ast.Ident))))
		default:
			panic(fmt.Errorf(`unhandled IndexExpr: %T`, t))
		}
	case *ast.IndexListExpr:
		switch t := fc.typeOf(e.X).Underlying().(type) {
		case *types.Signature:
			return fc.formatExpr("%s", fc.instName(fc.instanceOf(e.X.(*ast.Ident))))
		default:
			panic(fmt.Errorf("unhandled IndexListExpr: %T", t))
		}
	case *ast.SliceExpr:
		if b, isBasic := fc.typeOf(e.X).Underlying().(*types.Basic); isBasic && isString(b) {
			switch {
			case e.Low == nil && e.High == nil:
				return fc.translateExpr(e.X)
			case e.Low == nil:
				return fc.formatExpr("$substring(%e, 0, %f)", e.X, e.High)
			case e.High == nil:
				return fc.formatExpr("$substring(%e, %f)", e.X, e.Low)
			default:
				return fc.formatExpr("$substring(%e, %f, %f)", e.X, e.Low, e.High)
			}
		}
		slice := fc.translateConversionToSlice(e.X, exprType)
		switch {
		case e.Low == nil && e.High == nil:
			return fc.formatExpr("%s", slice)
		case e.Low == nil:
			if e.Max != nil {
				return fc.formatExpr("$subslice(%s, 0, %f, %f)", slice, e.High, e.Max)
			}
			return fc.formatExpr("$subslice(%s, 0, %f)", slice, e.High)
		case e.High == nil:
			return fc.formatExpr("$subslice(%s, %f)", slice, e.Low)
		default:
			if e.Max != nil {
				return fc.formatExpr("$subslice(%s, %f, %f, %f)", slice, e.Low, e.High, e.Max)
			}
			return fc.formatExpr("$subslice(%s, %f, %f)", slice, e.Low, e.High)
		}

	case *ast.SelectorExpr:
		sel, ok := fc.selectionOf(e)
		if !ok {
			// qualified identifier
			return fc.formatExpr("%s", fc.instName(inst))
		}

		switch sel.Kind() {
		case types.FieldVal:
			fields, jsTag := fc.translateSelection(sel, e.Pos())
			if jsTag != "" {
				if _, ok := sel.Type().(*types.Signature); ok {
					return fc.formatExpr("$internalize(%1e.%2s%3s, %4s, %1e.%2s)", e.X, strings.Join(fields, "."), formatJSStructTagVal(jsTag), fc.typeName(sel.Type()))
				}
				return fc.internalize(fc.formatExpr("%e.%s%s", e.X, strings.Join(fields, "."), formatJSStructTagVal(jsTag)), sel.Type())
			}
			return fc.formatExpr("%e.%s", e.X, strings.Join(fields, "."))
		case types.MethodVal:
			return fc.formatExpr(`$methodVal(%s, "%s")`, fc.makeReceiver(e), sel.Obj().(*types.Func).Name())
		case types.MethodExpr:
			if !sel.Obj().Exported() {
				fc.pkgCtx.dependencies[sel.Obj()] = true
			}
			if _, ok := sel.Recv().Underlying().(*types.Interface); ok {
				return fc.formatExpr(`$ifaceMethodExpr("%s")`, sel.Obj().(*types.Func).Name())
			}
			return fc.formatExpr(`$methodExpr(%s, "%s")`, fc.typeName(sel.Recv()), sel.Obj().(*types.Func).Name())
		default:
			panic(fmt.Sprintf("unexpected sel.Kind(): %T", sel.Kind()))
		}

	case *ast.CallExpr:
		plainFun := astutil.RemoveParens(e.Fun)

		if astutil.IsTypeExpr(plainFun, fc.pkgCtx.Info.Info) {
			return fc.formatExpr("(%s)", fc.translateConversion(e.Args[0], fc.typeOf(plainFun)))
		}

		sig := fc.typeOf(plainFun).Underlying().(*types.Signature)

		switch f := plainFun.(type) {
		case *ast.Ident:
			obj := fc.pkgCtx.Uses[f]
			if o, ok := obj.(*types.Builtin); ok {
				return fc.translateBuiltin(o.Name(), sig, e.Args, e.Ellipsis.IsValid())
			}
			if typesutil.IsJsPackage(obj.Pkg()) && obj.Name() == "InternalObject" {
				return fc.translateExpr(e.Args[0])
			}
			return fc.translateCall(e, sig, fc.translateExpr(f))

		case *ast.SelectorExpr:
			sel, ok := fc.selectionOf(f)
			if !ok {
				// qualified identifier
				obj := fc.pkgCtx.Uses[f.Sel]
				if o, ok := obj.(*types.Builtin); ok {
					return fc.translateBuiltin(o.Name(), sig, e.Args, e.Ellipsis.IsValid())
				}
				if typesutil.IsJsPackage(obj.Pkg()) {
					switch obj.Name() {
					case "Debugger":
						return fc.formatExpr("debugger")
					case "InternalObject":
						return fc.translateExpr(e.Args[0])
					}
				}
				return fc.translateCall(e, sig, fc.translateExpr(f))
			}

			externalizeExpr := func(e ast.Expr) string {
				t := fc.typeOf(e)
				if types.Identical(t, types.Typ[types.UntypedNil]) {
					return "null"
				}
				return fc.externalize(fc.translateExpr(e).String(), t)
			}
			externalizeArgs := func(args []ast.Expr) string {
				s := make([]string, len(args))
				for i, arg := range args {
					s[i] = externalizeExpr(arg)
				}
				return strings.Join(s, ", ")
			}

			switch sel.Kind() {
			case types.MethodVal:
				recv := fc.makeReceiver(f)
				declaredFuncRecv := sel.Obj().(*types.Func).Type().(*types.Signature).Recv().Type()
				if typesutil.IsJsObject(declaredFuncRecv) {
					globalRef := func(id string) string {
						if recv.String() == "$global" && id[0] == '$' && len(id) > 1 {
							return id
						}
						return recv.String() + "." + id
					}
					switch sel.Obj().Name() {
					case "Get":
						if id, ok := fc.identifierConstant(e.Args[0]); ok {
							return fc.formatExpr("%s", globalRef(id))
						}
						return fc.formatExpr("%s[$externalize(%e, $String)]", recv, e.Args[0])
					case "Set":
						if id, ok := fc.identifierConstant(e.Args[0]); ok {
							return fc.formatExpr("%s = %s", globalRef(id), externalizeExpr(e.Args[1]))
						}
						return fc.formatExpr("%s[$externalize(%e, $String)] = %s", recv, e.Args[0], externalizeExpr(e.Args[1]))
					case "Delete":
						return fc.formatExpr("delete %s[$externalize(%e, $String)]", recv, e.Args[0])
					case "Length":
						return fc.formatExpr("$parseInt(%s.length)", recv)
					case "Index":
						return fc.formatExpr("%s[%e]", recv, e.Args[0])
					case "SetIndex":
						return fc.formatExpr("%s[%e] = %s", recv, e.Args[0], externalizeExpr(e.Args[1]))
					case "Call":
						if id, ok := fc.identifierConstant(e.Args[0]); ok {
							if e.Ellipsis.IsValid() {
								objVar := fc.newLocalVariable("obj")
								return fc.formatExpr("(%s = %s, %s.%s.apply(%s, %s))", objVar, recv, objVar, id, objVar, externalizeExpr(e.Args[1]))
							}
							return fc.formatExpr("%s(%s)", globalRef(id), externalizeArgs(e.Args[1:]))
						}
						if e.Ellipsis.IsValid() {
							objVar := fc.newLocalVariable("obj")
							return fc.formatExpr("(%s = %s, %s[$externalize(%e, $String)].apply(%s, %s))", objVar, recv, objVar, e.Args[0], objVar, externalizeExpr(e.Args[1]))
						}
						return fc.formatExpr("%s[$externalize(%e, $String)](%s)", recv, e.Args[0], externalizeArgs(e.Args[1:]))
					case "Invoke":
						if e.Ellipsis.IsValid() {
							return fc.formatExpr("%s.apply(undefined, %s)", recv, externalizeExpr(e.Args[0]))
						}
						return fc.formatExpr("%s(%s)", recv, externalizeArgs(e.Args))
					case "New":
						if e.Ellipsis.IsValid() {
							return fc.formatExpr("new ($global.Function.prototype.bind.apply(%s, [undefined].concat(%s)))", recv, externalizeExpr(e.Args[0]))
						}
						return fc.formatExpr("new (%s)(%s)", recv, externalizeArgs(e.Args))
					case "Bool":
						return fc.internalize(recv, types.Typ[types.Bool])
					case "String":
						return fc.internalize(recv, types.Typ[types.String])
					case "Int":
						return fc.internalize(recv, types.Typ[types.Int])
					case "Int64":
						return fc.internalize(recv, types.Typ[types.Int64])
					case "Uint64":
						return fc.internalize(recv, types.Typ[types.Uint64])
					case "Float":
						return fc.internalize(recv, types.Typ[types.Float64])
					case "Interface":
						return fc.internalize(recv, types.NewInterfaceType(nil, nil))
					case "Unsafe":
						return recv
					default:
						panic("Invalid js package object: " + sel.Obj().Name())
					}
				}

				methodName := sel.Obj().Name()
				if reservedKeywords[methodName] {
					methodName += "$"
				}
				return fc.translateCall(e, sig, fc.formatExpr("%s.%s", recv, methodName))

			case types.FieldVal:
				fields, jsTag := fc.translateSelection(sel, f.Pos())
				if jsTag != "" {
					call := fc.formatExpr("%e.%s%s(%s)", f.X, strings.Join(fields, "."), formatJSStructTagVal(jsTag), externalizeArgs(e.Args))
					switch sig.Results().Len() {
					case 0:
						return call
					case 1:
						return fc.internalize(call, sig.Results().At(0).Type())
					default:
						fc.pkgCtx.errList = append(fc.pkgCtx.errList, types.Error{Fset: fc.pkgCtx.fileSet, Pos: f.Pos(), Msg: "field with js tag can not have func type with multiple results"})
					}
				}
				return fc.translateCall(e, sig, fc.formatExpr("%e.%s", f.X, strings.Join(fields, ".")))

			case types.MethodExpr:
				return fc.translateCall(e, sig, fc.translateExpr(f))

			default:
				panic(fmt.Sprintf("unexpected sel.Kind(): %T", sel.Kind()))
			}
		default:
			return fc.translateCall(e, sig, fc.translateExpr(plainFun))
		}

	case *ast.StarExpr:
		if typesutil.IsJsObject(fc.typeOf(e.X)) {
			return fc.formatExpr("new $jsObjectPtr(%e)", e.X)
		}
		if c1, isCall := e.X.(*ast.CallExpr); isCall && len(c1.Args) == 1 {
			if c2, isCall := c1.Args[0].(*ast.CallExpr); isCall && len(c2.Args) == 1 && types.Identical(fc.typeOf(c2.Fun), types.Typ[types.UnsafePointer]) {
				if unary, isUnary := c2.Args[0].(*ast.UnaryExpr); isUnary && unary.Op == token.AND {
					return fc.translateExpr(unary.X) // unsafe conversion
				}
			}
		}
		switch exprType.Underlying().(type) {
		case *types.Struct, *types.Array:
			return fc.translateExpr(e.X)
		}
		return fc.formatExpr("%e.$get()", e.X)

	case *ast.TypeAssertExpr:
		if e.Type == nil {
			return fc.translateExpr(e.X)
		}
		t := fc.typeOf(e.Type)
		if _, isTuple := exprType.(*types.Tuple); isTuple {
			return fc.formatExpr("$assertType(%e, %s, true)", e.X, fc.typeName(t))
		}
		return fc.formatExpr("$assertType(%e, %s)", e.X, fc.typeName(t))

	case *ast.Ident:
		if e.Name == "_" {
			panic("Tried to translate underscore identifier.")
		}
		switch o := inst.Object.(type) {
		case *types.Var, *types.Const:
			return fc.formatExpr("%s", fc.instName(inst))
		case *types.Func:
			return fc.formatExpr("%s", fc.instName(inst))
		case *types.TypeName:
			return fc.formatExpr("%s", fc.typeName(o.Type()))
		case *types.Nil:
			if typesutil.IsJsObject(exprType) {
				return fc.formatExpr("null")
			}
			switch t := exprType.Underlying().(type) {
			case *types.Basic:
				if t.Kind() != types.UnsafePointer {
					panic("unexpected basic type")
				}
				return fc.formatExpr("0")
			case *types.Slice, *types.Pointer:
				return fc.formatExpr("%s.nil", fc.typeName(exprType))
			case *types.Chan:
				return fc.formatExpr("$chanNil")
			case *types.Map:
				return fc.formatExpr("false")
			case *types.Interface:
				return fc.formatExpr("$ifaceNil")
			case *types.Signature:
				return fc.formatExpr("$throwNilPointerError")
			default:
				panic(fmt.Sprintf("unexpected type: %T", t))
			}
		default:
			panic(fmt.Sprintf("Unhandled object: %T\n", o))
		}

	case nil:
		return fc.formatExpr("")

	default:
		panic(fmt.Sprintf("Unhandled expression: %T\n", e))

	}
}

func (fc *funcContext) translateCall(e *ast.CallExpr, sig *types.Signature, fun *expression) *expression {
	args := fc.translateArgs(sig, e.Args, e.Ellipsis.IsValid())
	if fc.Blocking[e] {
		resumeCase := fc.caseCounter
		fc.caseCounter++
		returnVar := "$r"
		if sig.Results().Len() != 0 {
			returnVar = fc.newLocalVariable("_r")
		}
		fc.Printf("%[1]s = %[2]s(%[3]s); /* */ $s = %[4]d; case %[4]d: if($c) { $c = false; %[1]s = %[1]s.$blk(); } if (%[1]s && %[1]s.$blk !== undefined) { break s; }", returnVar, fun, strings.Join(args, ", "), resumeCase)
		if sig.Results().Len() != 0 {
			return fc.formatExpr("%s", returnVar)
		}
		return fc.formatExpr("")
	}
	return fc.formatExpr("%s(%s)", fun, strings.Join(args, ", "))
}

// delegatedCall returns a pair of JS expressions representing a callable function
// and its arguments to be invoked elsewhere.
//
// This function is necessary in conjunction with keywords such as `go` and `defer`,
// where we need to compute function and its arguments at the keyword site,
// but the call itself will happen elsewhere (hence "delegated").
//
// Built-in functions and cetrain `js.Object` methods don't translate into JS
// function calls, and need to be wrapped before they can be delegated, which
// this function handles and returns JS expressions that are safe to delegate
// and behave like a regular JS function and a list of its argument values.
func (fc *funcContext) delegatedCall(expr *ast.CallExpr) (callable *expression, arglist *expression) {
	isBuiltin := false
	isJs := false
	switch fun := expr.Fun.(type) {
	case *ast.Ident:
		_, isBuiltin = fc.pkgCtx.Uses[fun].(*types.Builtin)
	case *ast.SelectorExpr:
		isJs = typesutil.IsJsPackage(fc.pkgCtx.Uses[fun.Sel].Pkg())
	}
	sig := typesutil.Signature{Sig: fc.typeOf(expr.Fun).Underlying().(*types.Signature)}
	args := fc.translateArgs(sig.Sig, expr.Args, expr.Ellipsis.IsValid())

	if !isBuiltin && !isJs {
		// Normal function calls don't require wrappers.
		callable = fc.translateExpr(expr.Fun)
		arglist = fc.formatExpr("[%s]", strings.Join(args, ", "))
		return callable, arglist
	}

	// Since some builtins or js.Object methods may not transpile into
	// callable expressions, we need to wrap then in a proxy lambda in order
	// to push them onto the deferral stack.
	vars := make([]string, len(expr.Args))
	callArgs := make([]ast.Expr, len(expr.Args))
	ellipsis := expr.Ellipsis

	for i := range expr.Args {
		v := fc.newLocalVariable("_arg")
		vars[i] = v
		// Subtle: the proxy lambda argument needs to be assigned with the type
		// that the original function expects, and not with the argument
		// expression result type, or we may do implicit type conversion twice.
		callArgs[i] = fc.newIdent(v, sig.Param(i, ellipsis.IsValid()))
	}
	wrapper := &ast.CallExpr{
		Fun:      expr.Fun,
		Args:     callArgs,
		Ellipsis: expr.Ellipsis,
	}
	callable = fc.formatExpr("function(%s) { %e; }", strings.Join(vars, ", "), wrapper)
	arglist = fc.formatExpr("[%s]", strings.Join(args, ", "))
	return callable, arglist
}

func (fc *funcContext) makeReceiver(e *ast.SelectorExpr) *expression {
	sel, _ := fc.selectionOf(e)
	if !sel.Obj().Exported() {
		fc.pkgCtx.dependencies[sel.Obj()] = true
	}

	x := e.X
	recvType := sel.Recv()
	if len(sel.Index()) > 1 {
		for _, index := range sel.Index()[:len(sel.Index())-1] {
			if ptr, isPtr := recvType.(*types.Pointer); isPtr {
				recvType = ptr.Elem()
			}
			s := recvType.Underlying().(*types.Struct)
			recvType = s.Field(index).Type()
		}

		fakeSel := &ast.SelectorExpr{X: x, Sel: ast.NewIdent("o")}
		fc.pkgCtx.additionalSelections[fakeSel] = typesutil.NewSelection(types.FieldVal, sel.Recv(), sel.Index()[:len(sel.Index())-1], nil, recvType)
		x = fc.setType(fakeSel, recvType)
	}

	_, isPointer := recvType.Underlying().(*types.Pointer)
	methodsRecvType := sel.Obj().Type().(*types.Signature).Recv().Type()
	_, pointerExpected := methodsRecvType.(*types.Pointer)
	if !isPointer && pointerExpected {
		recvType = types.NewPointer(recvType)
		x = fc.setType(&ast.UnaryExpr{Op: token.AND, X: x}, recvType)
	}
	if isPointer && !pointerExpected {
		x = fc.setType(x, methodsRecvType)
	}

	recv := fc.translateImplicitConversionWithCloning(x, methodsRecvType)
	if isWrapped(recvType) {
		// Wrap JS-native value to have access to the Go type's methods.
		recv = fc.formatExpr("new %s(%s)", fc.typeName(methodsRecvType), recv)
	}
	return recv
}

func (fc *funcContext) translateBuiltin(name string, sig *types.Signature, args []ast.Expr, ellipsis bool) *expression {
	switch name {
	case "new":
		t := sig.Results().At(0).Type().(*types.Pointer)
		if fc.pkgCtx.Pkg.Path() == "syscall" && types.Identical(t.Elem().Underlying(), types.Typ[types.Uintptr]) {
			return fc.formatExpr("new Uint8Array(8)")
		}
		switch t.Elem().Underlying().(type) {
		case *types.Struct, *types.Array:
			return fc.formatExpr("%e", fc.zeroValue(t.Elem()))
		default:
			return fc.formatExpr("$newDataPointer(%e, %s)", fc.zeroValue(t.Elem()), fc.typeName(t))
		}
	case "make":
		switch argType := fc.typeOf(args[0]).Underlying().(type) {
		case *types.Slice:
			t := fc.typeName(fc.typeOf(args[0]))
			if len(args) == 3 {
				return fc.formatExpr("$makeSlice(%s, %f, %f)", t, args[1], args[2])
			}
			return fc.formatExpr("$makeSlice(%s, %f)", t, args[1])
		case *types.Map:
			if len(args) == 2 && fc.pkgCtx.Types[args[1]].Value == nil {
				return fc.formatExpr(`((%1f < 0 || %1f > 2147483647) ? $throwRuntimeError("makemap: size out of range") : new $global.Map())`, args[1])
			}
			return fc.formatExpr("new $global.Map()")
		case *types.Chan:
			length := "0"
			if len(args) == 2 {
				length = fc.formatExpr("%f", args[1]).String()
			}
			return fc.formatExpr("new $Chan(%s, %s)", fc.typeName(fc.typeOf(args[0]).Underlying().(*types.Chan).Elem()), length)
		default:
			panic(fmt.Sprintf("Unhandled make type: %T\n", argType))
		}
	case "len":
		switch argType := fc.typeOf(args[0]).Underlying().(type) {
		case *types.Basic:
			return fc.formatExpr("%e.length", args[0])
		case *types.Slice:
			return fc.formatExpr("%e.$length", args[0])
		case *types.Pointer:
			return fc.formatExpr("(%e, %d)", args[0], argType.Elem().(*types.Array).Len())
		case *types.Map:
			return fc.formatExpr("(%e ? %e.size : 0)", args[0], args[0])
		case *types.Chan:
			return fc.formatExpr("%e.$buffer.length", args[0])
		// length of array is constant
		default:
			panic(fmt.Sprintf("Unhandled len type: %T\n", argType))
		}
	case "cap":
		switch argType := fc.typeOf(args[0]).Underlying().(type) {
		case *types.Slice, *types.Chan:
			return fc.formatExpr("%e.$capacity", args[0])
		case *types.Pointer:
			return fc.formatExpr("(%e, %d)", args[0], argType.Elem().(*types.Array).Len())
		// capacity of array is constant
		default:
			panic(fmt.Sprintf("Unhandled cap type: %T\n", argType))
		}
	case "panic":
		return fc.formatExpr("$panic(%s)", fc.translateImplicitConversion(args[0], types.NewInterfaceType(nil, nil)))
	case "append":
		if ellipsis || len(args) == 1 {
			argStr := fc.translateArgs(sig, args, ellipsis)
			return fc.formatExpr("$appendSlice(%s, %s)", argStr[0], argStr[1])
		}
		sliceType := sig.Results().At(0).Type().Underlying().(*types.Slice)
		return fc.formatExpr("$append(%e, %s)", args[0], strings.Join(fc.translateExprSlice(args[1:], sliceType.Elem()), ", "))
	case "delete":
		args = fc.expandTupleArgs(args)
		keyType := fc.typeOf(args[0]).Underlying().(*types.Map).Key()
		return fc.formatExpr(
			`$mapDelete(%1e, %2s.keyFor(%3s))`,
			args[0],
			fc.typeName(keyType),
			fc.translateImplicitConversion(args[1], keyType),
		)
	case "copy":
		args = fc.expandTupleArgs(args)
		if basic, isBasic := fc.typeOf(args[1]).Underlying().(*types.Basic); isBasic && isString(basic) {
			return fc.formatExpr("$copyString(%e, %e)", args[0], args[1])
		}
		return fc.formatExpr("$copySlice(%e, %e)", args[0], args[1])
	case "print":
		args = fc.expandTupleArgs(args)
		return fc.formatExpr("$print(%s)", strings.Join(fc.translateExprSlice(args, nil), ", "))
	case "println":
		args = fc.expandTupleArgs(args)
		return fc.formatExpr("console.log(%s)", strings.Join(fc.translateExprSlice(args, nil), ", "))
	case "complex":
		argStr := fc.translateArgs(sig, args, ellipsis)
		return fc.formatExpr("new %s(%s, %s)", fc.typeName(sig.Results().At(0).Type()), argStr[0], argStr[1])
	case "real":
		return fc.formatExpr("%e.$real", args[0])
	case "imag":
		return fc.formatExpr("%e.$imag", args[0])
	case "recover":
		return fc.formatExpr("$recover()")
	case "close":
		return fc.formatExpr(`$close(%e)`, args[0])
	case "Sizeof":
		return fc.formatExpr("%d", sizes32.Sizeof(fc.typeOf(args[0])))
	case "Alignof":
		return fc.formatExpr("%d", sizes32.Alignof(fc.typeOf(args[0])))
	case "Offsetof":
		sel, _ := fc.selectionOf(astutil.RemoveParens(args[0]).(*ast.SelectorExpr))
		return fc.formatExpr("%d", typesutil.OffsetOf(sizes32, sel))
	case "SliceData":
		// SliceData returns nil if the slice is nil, otherwise returns a pointer to the first index of the array, &s[0].
		// If the slice is empty (cap == 0), it returns an "unspecified memory address" or in our case, a pointer to the empty array.
		t := fc.typeOf(args[0]).Underlying().(*types.Slice)
		elemPtrType := types.NewPointer(t.Elem())
<<<<<<< HEAD
		return fc.formatExpr("(%1e === %2s.nil) ? %3s.nil : $indexPtr(%1e.$array, %1e.$offset, %3s)", args[0], fc.typeName(t), fc.typeName(elemPtrType))
=======
		argExp := fc.formatExpr("%e", args[0])
		return fc.formatExpr("(%1s === %2s.nil) ? %3s.nil : $indexPtr(%1s.$array, %1s.$offset, %3s)", argExp, fc.typeName(t), fc.typeName(elemPtrType))
>>>>>>> c7021606
	default:
		panic(fmt.Sprintf("Unhandled builtin: %s\n", name))
	}
}

func (fc *funcContext) identifierConstant(expr ast.Expr) (string, bool) {
	val := fc.pkgCtx.Types[expr].Value
	if val == nil {
		return "", false
	}
	s := constant.StringVal(val)
	if len(s) == 0 {
		return "", false
	}
	for i, c := range s {
		if !((c >= 'a' && c <= 'z') || (c >= 'A' && c <= 'Z') || (i > 0 && c >= '0' && c <= '9') || c == '_' || c == '$') {
			return "", false
		}
	}
	return s, true
}

func (fc *funcContext) translateExprSlice(exprs []ast.Expr, desiredType types.Type) []string {
	parts := make([]string, len(exprs))
	for i, expr := range exprs {
		parts[i] = fc.translateImplicitConversion(expr, desiredType).String()
	}
	return parts
}

func (fc *funcContext) translateConversion(expr ast.Expr, desiredType types.Type) *expression {
	exprType := fc.typeOf(expr)
	if types.Identical(exprType, desiredType) {
		return fc.translateExpr(expr)
	}

	if fc.pkgCtx.Pkg.Path() == "reflect" || fc.pkgCtx.Pkg.Path() == "internal/reflectlite" {
		if call, isCall := expr.(*ast.CallExpr); isCall && types.Identical(fc.typeOf(call.Fun), types.Typ[types.UnsafePointer]) {
			if ptr, isPtr := desiredType.(*types.Pointer); isPtr {
				if named, isNamed := ptr.Elem().(*types.Named); isNamed {
					switch named.Obj().Name() {
					case "arrayType", "chanType", "funcType", "interfaceType", "mapType", "ptrType", "sliceType", "structType":
						return fc.formatExpr("%e.kindType", call.Args[0]) // unsafe conversion
					default:
						return fc.translateExpr(expr)
					}
				}
			}
		}
	}

	switch t := desiredType.Underlying().(type) {
	case *types.Basic:
		switch {
		case isInteger(t):
			basicExprType := exprType.Underlying().(*types.Basic)
			switch {
			case is64Bit(t):
				if !is64Bit(basicExprType) {
					if basicExprType.Kind() == types.Uintptr { // this might be an Object returned from reflect.Value.Pointer()
						return fc.formatExpr("new %1s(0, %2e.constructor === Number ? %2e : 1)", fc.typeName(desiredType), expr)
					}
					return fc.formatExpr("new %s(0, %e)", fc.typeName(desiredType), expr)
				}
				return fc.formatExpr("new %1s(%2h, %2l)", fc.typeName(desiredType), expr)
			case is64Bit(basicExprType):
				if !isUnsigned(t) && !isUnsigned(basicExprType) {
					return fc.fixNumber(fc.formatParenExpr("%1l + ((%1h >> 31) * 4294967296)", expr), t)
				}
				return fc.fixNumber(fc.formatExpr("%s.$low", fc.translateExpr(expr)), t)
			case isFloat(basicExprType):
				return fc.formatParenExpr("%e >> 0", expr)
			case types.Identical(exprType, types.Typ[types.UnsafePointer]):
				return fc.translateExpr(expr)
			default:
				return fc.fixNumber(fc.translateExpr(expr), t)
			}
		case isFloat(t):
			if t.Kind() == types.Float32 && exprType.Underlying().(*types.Basic).Kind() == types.Float64 {
				return fc.formatExpr("$fround(%e)", expr)
			}
			return fc.formatExpr("%f", expr)
		case isComplex(t):
			return fc.formatExpr("new %1s(%2r, %2i)", fc.typeName(desiredType), expr)
		case isString(t):
			value := fc.translateExpr(expr)
			switch et := exprType.Underlying().(type) {
			case *types.Basic:
				if is64Bit(et) {
					value = fc.formatExpr("%s.$low", value)
				}
				if isNumeric(et) {
					return fc.formatExpr("$encodeRune(%s)", value)
				}
				return value
			case *types.Slice:
				if types.Identical(et.Elem().Underlying(), types.Typ[types.Rune]) {
					return fc.formatExpr("$runesToString(%s)", value)
				}
				return fc.formatExpr("$bytesToString(%s)", value)
			default:
				panic(fmt.Sprintf("Unhandled conversion: %v\n", et))
			}
		case t.Kind() == types.UnsafePointer:
			if unary, isUnary := expr.(*ast.UnaryExpr); isUnary && unary.Op == token.AND {
				if indexExpr, isIndexExpr := unary.X.(*ast.IndexExpr); isIndexExpr {
					return fc.formatExpr("$sliceToNativeArray(%s)", fc.translateConversionToSlice(indexExpr.X, types.NewSlice(types.Typ[types.Uint8])))
				}
				if ident, isIdent := unary.X.(*ast.Ident); isIdent && ident.Name == "_zero" {
					return fc.formatExpr("new Uint8Array(0)")
				}
			}
			if ptr, isPtr := fc.typeOf(expr).(*types.Pointer); fc.pkgCtx.Pkg.Path() == "syscall" && isPtr {
				if s, isStruct := ptr.Elem().Underlying().(*types.Struct); isStruct {
					array := fc.newLocalVariable("_array")
					target := fc.newLocalVariable("_struct")
					fc.Printf("%s = new Uint8Array(%d);", array, sizes32.Sizeof(s))
					fc.Delayed(func() {
						fc.Printf("%s = %s, %s;", target, fc.translateExpr(expr), fc.loadStruct(array, target, s))
					})
					return fc.formatExpr("%s", array)
				}
			}
			if call, ok := expr.(*ast.CallExpr); ok {
				if id, ok := call.Fun.(*ast.Ident); ok && id.Name == "new" {
					return fc.formatExpr("new Uint8Array(%d)", int(sizes32.Sizeof(fc.typeOf(call.Args[0]))))
				}
			}
		}

	case *types.Slice:
		switch et := exprType.Underlying().(type) {
		case *types.Basic:
			if isString(et) {
				if types.Identical(t.Elem().Underlying(), types.Typ[types.Rune]) {
					return fc.formatExpr("new %s($stringToRunes(%e))", fc.typeName(desiredType), expr)
				}
				return fc.formatExpr("new %s($stringToBytes(%e))", fc.typeName(desiredType), expr)
			}
		case *types.Array, *types.Pointer:
			return fc.formatExpr("new %s(%e)", fc.typeName(desiredType), expr)
		}

	case *types.Pointer:
		if types.Identical(exprType, types.Typ[types.UntypedNil]) {
			// Fall through to the fc.translateImplicitConversionWithCloning(), which
			// handles conversion from untyped nil to a pointer type.
			break
		}

		switch ptrElType := t.Elem().Underlying().(type) {
		case *types.Array: // (*[N]T)(expr) — converting expr to a pointer to an array.
			if _, ok := exprType.Underlying().(*types.Slice); ok {
				return fc.formatExpr("$sliceToGoArray(%e, %s)", expr, fc.typeName(desiredType))
			}
			// TODO(nevkontakte): Is this just for aliased types (e.g. `type a [4]byte`)?
			return fc.translateExpr(expr)
		case *types.Struct: // (*StructT)(expr) — converting expr to a pointer to a struct.
			if fc.pkgCtx.Pkg.Path() == "syscall" && types.Identical(exprType, types.Typ[types.UnsafePointer]) {
				// Special case: converting an unsafe pointer to a byte array into a
				// struct pointer when handling syscalls.
				// TODO(nevkontakte): Add a runtime assertion that the unsafe.Pointer is
				// indeed pointing at a byte array.
				array := fc.newLocalVariable("_array")
				target := fc.newLocalVariable("_struct")
				return fc.formatExpr("(%s = %e, %s = %e, %s, %s)", array, expr, target, fc.zeroValue(t.Elem()), fc.loadStruct(array, target, ptrElType), target)
			}
			// Convert between structs of different types but identical layouts,
			// for example:
			// type A struct { foo int }; type B A; var a *A = &A{42}; var b *B = (*B)(a)
			//
			// TODO(nevkontakte): Should this only apply when exprType is a pointer to a
			// struct as well?
			return fc.formatExpr("$pointerOfStructConversion(%e, %s)", expr, fc.typeName(desiredType))
		}

		if types.Identical(exprType, types.Typ[types.UnsafePointer]) {
			// TODO(nevkontakte): Why do we fall through to the implicit conversion here?
			// Conversion from unsafe.Pointer() requires explicit type conversion: https://play.golang.org/p/IQxtmpn1wgc.
			// Possibly related to https://github.com/gopherjs/gopherjs/issues/1001.
			break // Fall through to fc.translateImplicitConversionWithCloning() below.
		}
		// Handle remaining cases, for example:
		// type iPtr *int; var c int = 42; println((iPtr)(&c));
		// TODO(nevkontakte): Are there any other cases that fall into this case?
		exprTypeElem := exprType.Underlying().(*types.Pointer).Elem()
		ptrVar := fc.newLocalVariable("_ptr")
		getterConv := fc.translateConversion(fc.setType(&ast.StarExpr{X: fc.newIdent(ptrVar, exprType)}, exprTypeElem), t.Elem())
		setterConv := fc.translateConversion(fc.newIdent("$v", t.Elem()), exprTypeElem)
		return fc.formatExpr("(%1s = %2e, new %3s(function() { return %4s; }, function($v) { %1s.$set(%5s); }, %1s.$target))", ptrVar, expr, fc.typeName(desiredType), getterConv, setterConv)

	case *types.Interface:
		if types.Identical(exprType, types.Typ[types.UnsafePointer]) {
			return fc.translateExpr(expr)
		}
	}

	return fc.translateImplicitConversionWithCloning(expr, desiredType)
}

func (fc *funcContext) translateImplicitConversionWithCloning(expr ast.Expr, desiredType types.Type) *expression {
	switch desiredType.Underlying().(type) {
	case *types.Struct, *types.Array:
		return fc.formatExpr("$clone(%e, %s)", expr, fc.typeName(desiredType))
	}

	return fc.translateImplicitConversion(expr, desiredType)
}

func (fc *funcContext) translateImplicitConversion(expr ast.Expr, desiredType types.Type) *expression {
	if desiredType == nil {
		return fc.translateExpr(expr)
	}

	exprType := fc.typeOf(expr)
	if types.Identical(exprType, desiredType) {
		return fc.translateExpr(expr)
	}

	basicExprType, isBasicExpr := exprType.Underlying().(*types.Basic)
	if isBasicExpr && basicExprType.Kind() == types.UntypedNil {
		return fc.formatExpr("%e", fc.zeroValue(desiredType))
	}

	switch desiredType.Underlying().(type) {
	case *types.Slice:
		return fc.formatExpr("$convertSliceType(%1e, %2s)", expr, fc.typeName(desiredType))

	case *types.Interface:
		if typesutil.IsJsObject(exprType) {
			// wrap JS object into js.Object struct when converting to interface
			return fc.formatExpr("new $jsObjectPtr(%e)", expr)
		}
		if isWrapped(exprType) {
			return fc.formatExpr("new %s(%e)", fc.typeName(exprType), expr)
		}
		if _, isStruct := exprType.Underlying().(*types.Struct); isStruct {
			return fc.formatExpr("new %1e.constructor.elem(%1e)", expr)
		}
	}

	return fc.translateExpr(expr)
}

func (fc *funcContext) translateConversionToSlice(expr ast.Expr, desiredType types.Type) *expression {
	switch fc.typeOf(expr).Underlying().(type) {
	case *types.Array, *types.Pointer:
		return fc.formatExpr("new %s(%e)", fc.typeName(desiredType), expr)
	}
	return fc.translateExpr(expr)
}

func (fc *funcContext) loadStruct(array, target string, s *types.Struct) string {
	view := fc.newLocalVariable("_view")
	code := fmt.Sprintf("%s = new DataView(%s.buffer, %s.byteOffset)", view, array, array)
	var fields []*types.Var
	var collectFields func(s *types.Struct, path string)
	collectFields = func(s *types.Struct, path string) {
		for i := 0; i < s.NumFields(); i++ {
			field := s.Field(i)
			if fs, isStruct := field.Type().Underlying().(*types.Struct); isStruct {
				collectFields(fs, path+"."+fieldName(s, i))
				continue
			}
			fields = append(fields, types.NewVar(0, nil, path+"."+fieldName(s, i), field.Type()))
		}
	}
	collectFields(s, target)
	offsets := sizes32.Offsetsof(fields)
	for i, field := range fields {
		switch t := field.Type().Underlying().(type) {
		case *types.Basic:
			if isNumeric(t) {
				if is64Bit(t) {
					code += fmt.Sprintf(", %s = new %s(%s.getUint32(%d, true), %s.getUint32(%d, true))", field.Name(), fc.typeName(field.Type()), view, offsets[i]+4, view, offsets[i])
					break
				}
				code += fmt.Sprintf(", %s = %s.get%s(%d, true)", field.Name(), view, toJavaScriptType(t), offsets[i])
			}
		case *types.Array:
			code += fmt.Sprintf(`, %s = new ($nativeArray(%s))(%s.buffer, $min(%s.byteOffset + %d, %s.buffer.byteLength))`, field.Name(), typeKind(t.Elem()), array, array, offsets[i], array)
		}
		// TODO(nevkontakte): Explicitly panic if unsupported field type is encountered?
	}
	return code
}

func (fc *funcContext) fixNumber(value *expression, basic *types.Basic) *expression {
	switch basic.Kind() {
	case types.Int8:
		return fc.formatParenExpr("%s << 24 >> 24", value)
	case types.Uint8:
		return fc.formatParenExpr("%s << 24 >>> 24", value)
	case types.Int16:
		return fc.formatParenExpr("%s << 16 >> 16", value)
	case types.Uint16:
		return fc.formatParenExpr("%s << 16 >>> 16", value)
	case types.Int32, types.Int, types.UntypedInt:
		return fc.formatParenExpr("%s >> 0", value)
	case types.Uint32, types.Uint, types.Uintptr:
		return fc.formatParenExpr("%s >>> 0", value)
	case types.Float32:
		return fc.formatExpr("$fround(%s)", value)
	case types.Float64:
		return value
	default:
		panic(fmt.Sprintf("fixNumber: unhandled basic.Kind(): %s", basic.String()))
	}
}

func (fc *funcContext) internalize(s *expression, t types.Type) *expression {
	if typesutil.IsJsObject(t) {
		return s
	}
	switch u := t.Underlying().(type) {
	case *types.Basic:
		switch {
		case isBoolean(u):
			return fc.formatExpr("!!(%s)", s)
		case isInteger(u) && !is64Bit(u):
			return fc.fixNumber(fc.formatExpr("$parseInt(%s)", s), u)
		case isFloat(u):
			return fc.formatExpr("$parseFloat(%s)", s)
		}
	}
	return fc.formatExpr("$internalize(%s, %s)", s, fc.typeName(t))
}

func (fc *funcContext) formatExpr(format string, a ...interface{}) *expression {
	return fc.formatExprInternal(format, a, false)
}

func (fc *funcContext) formatParenExpr(format string, a ...interface{}) *expression {
	return fc.formatExprInternal(format, a, true)
}

func (fc *funcContext) formatExprInternal(format string, a []interface{}, parens bool) *expression {
	processFormat := func(f func(uint8, uint8, int)) {
		n := 0
		for i := 0; i < len(format); i++ {
			b := format[i]
			if b == '%' {
				i++
				k := format[i]
				if k >= '0' && k <= '9' {
					n = int(k - '0' - 1)
					i++
					k = format[i]
				}
				f(0, k, n)
				n++
				continue
			}
			f(b, 0, 0)
		}
	}

	counts := make([]int, len(a))
	processFormat(func(b, k uint8, n int) {
		switch k {
		case 'e', 'f', 'h', 'l', 'r', 'i':
			counts[n]++
		}
	})

	out := bytes.NewBuffer(nil)
	vars := make([]string, len(a))
	hasAssignments := false
	for i, e := range a {
		if counts[i] <= 1 {
			continue
		}
		if _, isIdent := e.(*ast.Ident); isIdent {
			continue
		}
		if val := fc.pkgCtx.Types[e.(ast.Expr)].Value; val != nil {
			continue
		}
		if !hasAssignments {
			hasAssignments = true
			out.WriteByte('(')
			parens = false
		}
		v := fc.newLocalVariable("x")
		out.WriteString(v + " = " + fc.translateExpr(e.(ast.Expr)).String() + ", ")
		vars[i] = v
	}

	processFormat(func(b, k uint8, n int) {
		writeExpr := func(suffix string) {
			if vars[n] != "" {
				out.WriteString(vars[n] + suffix)
				return
			}
			out.WriteString(fc.translateExpr(a[n].(ast.Expr)).StringWithParens() + suffix)
		}
		switch k {
		case 0:
			out.WriteByte(b)
		case 's':
			if e, ok := a[n].(*expression); ok {
				out.WriteString(e.StringWithParens())
				return
			}
			out.WriteString(a[n].(string))
		case 'd':
			fmt.Fprintf(out, "%d", a[n])
		case 't':
			out.WriteString(a[n].(token.Token).String())
		case 'e':
			e := a[n].(ast.Expr)
			if val := fc.pkgCtx.Types[e].Value; val != nil {
				out.WriteString(fc.translateExpr(e).String())
				return
			}
			writeExpr("")
		case 'f':
			e := a[n].(ast.Expr)
			if val := fc.pkgCtx.Types[e].Value; val != nil {
				d, _ := constant.Int64Val(constant.ToInt(val))
				out.WriteString(strconv.FormatInt(d, 10))
				return
			}
			if is64Bit(fc.typeOf(e).Underlying().(*types.Basic)) {
				out.WriteString("$flatten64(")
				writeExpr("")
				out.WriteString(")")
				return
			}
			writeExpr("")
		case 'h':
			e := a[n].(ast.Expr)
			if val := fc.pkgCtx.Types[e].Value; val != nil {
				d, _ := constant.Uint64Val(constant.ToInt(val))
				if fc.typeOf(e).Underlying().(*types.Basic).Kind() == types.Int64 {
					out.WriteString(strconv.FormatInt(int64(d)>>32, 10))
					return
				}
				out.WriteString(strconv.FormatUint(d>>32, 10))
				return
			}
			writeExpr(".$high")
		case 'l':
			if val := fc.pkgCtx.Types[a[n].(ast.Expr)].Value; val != nil {
				d, _ := constant.Uint64Val(constant.ToInt(val))
				out.WriteString(strconv.FormatUint(d&(1<<32-1), 10))
				return
			}
			writeExpr(".$low")
		case 'r':
			if val := fc.pkgCtx.Types[a[n].(ast.Expr)].Value; val != nil {
				r, _ := constant.Float64Val(constant.Real(val))
				out.WriteString(strconv.FormatFloat(r, 'g', -1, 64))
				return
			}
			writeExpr(".$real")
		case 'i':
			if val := fc.pkgCtx.Types[a[n].(ast.Expr)].Value; val != nil {
				i, _ := constant.Float64Val(constant.Imag(val))
				out.WriteString(strconv.FormatFloat(i, 'g', -1, 64))
				return
			}
			writeExpr(".$imag")
		case '%':
			out.WriteRune('%')
		default:
			panic(fmt.Sprintf("formatExpr: %%%c%d", k, n))
		}
	})

	if hasAssignments {
		out.WriteByte(')')
	}
	return &expression{str: out.String(), parens: parens}
}<|MERGE_RESOLUTION|>--- conflicted
+++ resolved
@@ -1063,12 +1063,8 @@
 		// If the slice is empty (cap == 0), it returns an "unspecified memory address" or in our case, a pointer to the empty array.
 		t := fc.typeOf(args[0]).Underlying().(*types.Slice)
 		elemPtrType := types.NewPointer(t.Elem())
-<<<<<<< HEAD
-		return fc.formatExpr("(%1e === %2s.nil) ? %3s.nil : $indexPtr(%1e.$array, %1e.$offset, %3s)", args[0], fc.typeName(t), fc.typeName(elemPtrType))
-=======
 		argExp := fc.formatExpr("%e", args[0])
 		return fc.formatExpr("(%1s === %2s.nil) ? %3s.nil : $indexPtr(%1s.$array, %1s.$offset, %3s)", argExp, fc.typeName(t), fc.typeName(elemPtrType))
->>>>>>> c7021606
 	default:
 		panic(fmt.Sprintf("Unhandled builtin: %s\n", name))
 	}
