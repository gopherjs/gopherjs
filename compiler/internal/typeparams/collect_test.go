package typeparams

import (
	"go/ast"
	"go/token"
	"go/types"
	"strings"
	"testing"

	"github.com/google/go-cmp/cmp"
	"github.com/gopherjs/gopherjs/internal/srctesting"
	"golang.org/x/tools/go/ast/astutil"
)

func TestVisitor(t *testing.T) {
	// This test verifies that instance collector is able to discover
	// instantiations of generic types and functions in all possible contexts.
	const src = `package testcase

	type A struct{}
	type B struct{}
	type C struct{}
	type D struct{}
	type E struct{}
	type F struct{}
	type G struct{}

	type typ[T any, V any] []T
	func (t *typ[T, V]) method(x T) {}
	func fun[U any, W any](x U, y W) {}

	func entry1(arg typ[int8, A]) (result typ[int16, A]) {
		fun(1, A{})
		fun[int8, A](1, A{})
		println(fun[int16, A])

		t := typ[int, A]{}
		t.method(0)
		(*typ[int32, A]).method(nil, 0)

		type x struct{ T []typ[int64, A] }
		type y[X any] struct{ T []typ[A, X] }
		_ = y[int8]{}
		_ = y[A]{}

		return
	}

	func entry2[T any](arg typ[int8, T]) (result typ[int16, T]) {
		var zeroT T
		fun(1, zeroT)
		fun[int8, T](1, zeroT)
		println(fun[int16, T])

		t := typ[int, T]{}
		t.method(0)
		(*typ[int32, T]).method(nil, 0)

		type x struct{ T []typ[int64, T] }
		type y[X any] struct{ T []typ[T, X] }
		_ = y[int8]{}
		_ = y[T]{}

		return
	}

	type entry3[T any] struct{
		typ[int, T]
		field1 struct { field2 typ[int8, T] }
	}
	func (e entry3[T]) method(arg typ[int8, T]) (result typ[int16, T]) {
		var zeroT T
		fun(1, zeroT)
		fun[int8, T](1, zeroT)
		println(fun[int16, T])

		t := typ[int, T]{}
		t.method(0)
		(*typ[int32, T]).method(nil, 0)

		type x struct{ T []typ[int64, T] }
		type y[X any] struct{ T []typ[T, X] }
		_ = y[int8]{}
		_ = y[T]{}

		return
	}

	type entry4 struct{
		typ[int, E]
		field1 struct { field2 typ[int8, E] }
	}

	type entry5 = typ[int, F]
	`
	f := srctesting.New(t)
	file := f.Parse("test.go", src)
	info, pkg := f.Check("pkg/test", file)

	lookupObj := func(name string) types.Object {
		obj := srctesting.LookupObj(pkg, name)
		if obj == nil {
			t.Fatalf("Object %q not found", name)
		}
		return obj
	}
	lookupType := func(name string) types.Type { return lookupObj(name).Type() }
	lookupDecl := func(name string) ast.Node {
		obj := lookupObj(name)
		path, _ := astutil.PathEnclosingInterval(file, obj.Pos(), obj.Pos())
		for _, n := range path {
			switch n.(type) {
			case *ast.FuncDecl, *ast.TypeSpec:
				return n
			}
		}
		t.Fatalf("Could not find AST node representing %v", obj)
		return nil
	}

	// Generates a list of instances we expect to discover from functions and
	// methods. Sentinel type is a type parameter we use uniquely within one
	// context, which allows us to make sure that collection is not being tested
	// against a wrong part of AST.
	instancesInFunc := func(sentinel types.Type) []Instance {
		return []Instance{
			{
				// Called with type arguments inferred.
				Object: lookupObj("fun"),
				TArgs:  []types.Type{types.Typ[types.Int], sentinel},
			}, {
				// Called with type arguments explicitly specified.
				Object: lookupObj("fun"),
				TArgs:  []types.Type{types.Typ[types.Int8], sentinel},
			}, {
				// Passed as an argument.
				Object: lookupObj("fun"),
				TArgs:  []types.Type{types.Typ[types.Int16], sentinel},
			}, {
				// Literal expression.
				Object: lookupObj("typ"),
				TArgs:  []types.Type{types.Typ[types.Int], sentinel},
			}, {
				Object: lookupObj("typ.method"),
				TArgs:  []types.Type{types.Typ[types.Int], sentinel},
			}, {
				// Function argument.
				Object: lookupObj("typ"),
				TArgs:  []types.Type{types.Typ[types.Int8], sentinel},
			}, {
				Object: lookupObj("typ.method"),
				TArgs:  []types.Type{types.Typ[types.Int8], sentinel},
			}, {
				// Function return type.
				Object: lookupObj("typ"),
				TArgs:  []types.Type{types.Typ[types.Int16], sentinel},
			}, {
				Object: lookupObj("typ.method"),
				TArgs:  []types.Type{types.Typ[types.Int16], sentinel},
			}, {
				// Method expression.
				Object: lookupObj("typ"),
				TArgs:  []types.Type{types.Typ[types.Int32], sentinel},
			}, {
				Object: lookupObj("typ.method"),
				TArgs:  []types.Type{types.Typ[types.Int32], sentinel},
			}, {
				// Type decl statement.
				Object: lookupObj("typ"),
				TArgs:  []types.Type{types.Typ[types.Int64], sentinel},
			}, {
				Object: lookupObj("typ.method"),
				TArgs:  []types.Type{types.Typ[types.Int64], sentinel},
			},
		}
	}

	// Generates a list of instances we expect to discover from type declarations.
	// Sentinel type is a type parameter we use uniquely within one context, which
	// allows us to make sure that collection is not being tested against a wrong
	// part of AST.
	instancesInType := func(sentinel types.Type) []Instance {
		return []Instance{
			{
				Object: lookupObj("typ"),
				TArgs:  []types.Type{types.Typ[types.Int], sentinel},
			}, {
				Object: lookupObj("typ.method"),
				TArgs:  []types.Type{types.Typ[types.Int], sentinel},
			}, {
				Object: lookupObj("typ"),
				TArgs:  []types.Type{types.Typ[types.Int8], sentinel},
			}, {
				Object: lookupObj("typ.method"),
				TArgs:  []types.Type{types.Typ[types.Int8], sentinel},
			},
		}
	}

	tests := []struct {
		descr    string
		resolver *Resolver
		node     ast.Node
		want     []Instance
	}{
		{
			descr:    "non-generic function",
			resolver: nil,
			node:     lookupDecl("entry1"),
			want: append(
				instancesInFunc(lookupType("A")),
				Instance{
					Object: lookupObj("entry1.y"),
					TArgs:  []types.Type{types.Typ[types.Int8]},
				},
				Instance{
					Object: lookupObj("entry1.y"),
					TArgs:  []types.Type{lookupType("A")},
				},
			),
		}, {
			descr: "generic function",
			resolver: NewResolver(
				types.NewContext(),
				Instance{
					Object: lookupObj("entry2"),
					TArgs:  []types.Type{lookupType("B")},
				}),
			node: lookupDecl("entry2"),
			want: append(
				instancesInFunc(lookupType("B")),
				Instance{
					Object: lookupObj("entry2.x"),
					TNest:  []types.Type{lookupType("B")},
				},
				Instance{
					Object: lookupObj("entry1.y"),
					TNest:  []types.Type{lookupType("B")},
					TArgs:  []types.Type{types.Typ[types.Int8]},
				},
				Instance{
					Object: lookupObj("entry2.y"),
					TNest:  []types.Type{lookupType("B")},
					TArgs:  []types.Type{lookupType("B")},
				},
			),
		}, {
			descr: "generic method",
			resolver: NewResolver(
				types.NewContext(),
				Instance{
					Object: lookupObj("entry3.method"),
					TArgs:  []types.Type{lookupType("C")},
				}),
			node: lookupDecl("entry3.method"),
			want: append(
				instancesInFunc(lookupType("C")),
				Instance{
					Object: lookupObj("entry3"),
					TArgs:  []types.Type{lookupType("C")},
				},
				Instance{
					Object: lookupObj("entry3.method"),
					TArgs:  []types.Type{lookupType("C")},
				},
				Instance{
					Object: lookupObj("entry3.method.x"),
					TNest:  []types.Type{lookupType("C")},
				},
				Instance{
					Object: lookupObj("entry3.method.y"),
					TNest:  []types.Type{lookupType("C")},
					TArgs:  []types.Type{types.Typ[types.Int8]},
				},
				Instance{
					Object: lookupObj("entry3.method.y"),
					TNest:  []types.Type{lookupType("C")},
					TArgs:  []types.Type{lookupType("C")},
				},
			),
		}, {
			descr: "generic type declaration",
			resolver: NewResolver(
				types.NewContext(),
				Instance{
					Object: lookupObj("entry3"),
					TArgs:  []types.Type{lookupType("D")},
				}),
			node: lookupDecl("entry3"),
			want: instancesInType(lookupType("D")),
		}, {
			descr:    "non-generic type declaration",
			resolver: nil,
			node:     lookupDecl("entry4"),
			want:     instancesInType(lookupType("E")),
		}, {
			descr:    "non-generic type alias",
			resolver: nil,
			node:     lookupDecl("entry5"),
			want: []Instance{
				{
					Object: lookupObj("typ"),
					TArgs:  []types.Type{types.Typ[types.Int], lookupType("F")},
				},
				{
					Object: lookupObj("typ.method"),
					TArgs:  []types.Type{types.Typ[types.Int], lookupType("F")},
				},
			},
		},
	}

	for _, test := range tests {
		t.Run(test.descr, func(t *testing.T) {
			v := visitor{
				instances: &PackageInstanceSets{},
				resolver:  test.resolver,
				info:      info,
			}
			if test.resolver != nil {
				// Since we know all the tests are for functions and methods,
				// set the nested type to the type parameter from the resolver.
				v.nestTParams = test.resolver.tParams
				v.nestTArgs = test.resolver.tArgs
			}
			ast.Walk(&v, test.node)
			got := v.instances.Pkg(pkg).Values()
			if diff := cmp.Diff(test.want, got, instanceOpts()); diff != "" {
				t.Errorf("Discovered instance diff (-want,+got):\n%s", diff)
			}
		})
	}
}

func TestSeedVisitor(t *testing.T) {
	src := `package test
	type typ[T any] int
	func (t typ[T]) method(arg T) { var x typ[string]; _ = x }
	func fun[T any](arg T) { var y typ[string]; _ = y }

	const a typ[int] = 1
	var b typ[int]
	type c struct { field typ[int8] }
	func (_ c) method() { var _ typ[int16] }
	type d = typ[int32]
	func e() { var _ typ[int64] }
	`

	f := srctesting.New(t)
	file := f.Parse("test.go", src)
	info, pkg := f.Check("pkg/test", file)

	sv := seedVisitor{
		visitor: visitor{
			instances: &PackageInstanceSets{},
			resolver:  nil,
			info:      info,
		},
		objMap: map[types.Object]ast.Node{},
	}
	ast.Walk(&sv, file)

	tInst := func(tArg types.Type) Instance {
		return Instance{
			Object: pkg.Scope().Lookup("typ"),
			TArgs:  []types.Type{tArg},
		}
	}
	mInst := func(tArg types.Type) Instance {
		return Instance{
			Object: srctesting.LookupObj(pkg, "typ.method"),
			TArgs:  []types.Type{tArg},
		}
	}
	want := []Instance{
		tInst(types.Typ[types.Int]),
		mInst(types.Typ[types.Int]),
		tInst(types.Typ[types.Int8]),
		mInst(types.Typ[types.Int8]),
		tInst(types.Typ[types.Int16]),
		mInst(types.Typ[types.Int16]),
		tInst(types.Typ[types.Int32]),
		mInst(types.Typ[types.Int32]),
		tInst(types.Typ[types.Int64]),
		mInst(types.Typ[types.Int64]),
	}
	got := sv.instances.Pkg(pkg).Values()
	if diff := cmp.Diff(want, got, instanceOpts()); diff != "" {
		t.Errorf("Instances from seedVisitor contain diff (-want,+got):\n%s", diff)
	}
}

func TestCollector(t *testing.T) {
	src := `package test
	type typ[T any] int
	func (t typ[T]) method(arg T) { var _ typ[int]; fun[int8](0) }
	func fun[T any](arg T) {
		var _ typ[int16]

		type nested[U any] struct{}
		_ = nested[T]{}
	}

	type ignore = int

	func a() {
		var _ typ[int32]
		fun[int64](0)
	}
	`

	f := srctesting.New(t)
	file := f.Parse("test.go", src)
	info, pkg := f.Check("pkg/test", file)

	c := Collector{
		TContext:  types.NewContext(),
		Info:      info,
		Instances: &PackageInstanceSets{},
	}
	c.Scan(pkg, file)

	inst := func(name, tNest, tArg string) Instance {
		return Instance{
			Object: srctesting.LookupObj(pkg, name),
			TNest:  evalTypeArgs(t, f.FileSet, pkg, tNest),
			TArgs:  evalTypeArgs(t, f.FileSet, pkg, tArg),
		}
	}
	want := []Instance{
		inst(`typ`, ``, `int`),
		inst(`typ.method`, ``, `int`),
		inst(`fun`, ``, `int8`),
		inst(`fun.nested`, `int8`, `int8`),
		inst(`typ`, ``, `int16`),
		inst(`typ.method`, ``, `int16`),
		inst(`typ`, ``, `int32`),
		inst(`typ.method`, ``, `int32`),
		inst(`fun`, ``, `int64`),
		inst(`fun.nested`, `int64`, `int64`),
	}
	got := c.Instances.Pkg(pkg).Values()
	if diff := cmp.Diff(want, got, instanceOpts()); diff != "" {
		t.Errorf("Instances from Collector contain diff (-want,+got):\n%s", diff)
	}
}

func TestCollector_MoreNesting(t *testing.T) {
	src := `package test

	func fun[T any]() {
		type nestedCon struct{ X T }
		_ = nestedCon{}

		type nestedGen[U any] struct{ Y T; Z U }
		_ = nestedGen[T]{}
		_ = nestedGen[int8]{}

		type nestedCover[T any] struct{ W T }
		_ = nestedCover[T]{}
		_ = nestedCover[int16]{}
	}

	func a() {
		fun[int32]()
		fun[int64]()
	}
	`

	f := srctesting.New(t)
	file := f.Parse(`test.go`, src)
	info, pkg := f.Check(`pkg/test`, file)

	c := Collector{
		TContext:  types.NewContext(),
		Info:      info,
		Instances: &PackageInstanceSets{},
	}
	c.Scan(pkg, file)

	inst := func(name, tNest, tArg string) Instance {
		return Instance{
			Object: srctesting.LookupObj(pkg, name),
			TNest:  evalTypeArgs(t, f.FileSet, pkg, tNest),
			TArgs:  evalTypeArgs(t, f.FileSet, pkg, tArg),
		}
	}
	want := []Instance{
		inst(`fun`, ``, `int32`),
		inst(`fun`, ``, `int64`),

		inst(`fun.nestedCon`, `int32`, ``),
		inst(`fun.nestedCon`, `int64`, ``),

		inst(`fun.nestedGen`, `int32`, `int32`),
		inst(`fun.nestedGen`, `int32`, `int8`),
		inst(`fun.nestedGen`, `int64`, `int64`),
		inst(`fun.nestedGen`, `int64`, `int8`),

		inst(`fun.nestedCover`, `int32`, `int32`),
		inst(`fun.nestedCover`, `int32`, `int16`),
		inst(`fun.nestedCover`, `int64`, `int64`),
		inst(`fun.nestedCover`, `int64`, `int16`),
	}
	got := c.Instances.Pkg(pkg).Values()
	if diff := cmp.Diff(want, got, instanceOpts()); diff != `` {
		t.Errorf("Instances from Collector contain diff (-want,+got):\n%s", diff)
	}
}

func TestCollector_NestingWithVars(t *testing.T) {
	// This is loosely based off of go1.19.13/test/typeparam/issue47740b.go
	// I was getting an error where `Q.print[int;]` was showing up when
	// `Q.print` is not in a nesting context with `int` and this helped debug
	// it. The problem was that `q` was being treated like a type not a var.
	src := `package test

	type Q struct{ v any }
	func (q Q) print() {
		println(q.v)
	}

	func newQ(v any) Q {
		return Q{v}
	}

	type S[T any] struct{ x T }
	func (s S[T]) echo() {
		q := newQ(s.x)
		q.print()
	}

	func a() {
		s := S[int]{x: 0}
		s.echo()
	}
	`

	f := srctesting.New(t)
	file := f.Parse(`test.go`, src)
	info, pkg := f.Check(`pkg/test`, file)
	inst := func(name, tArg string) Instance {
		return Instance{
			Object: srctesting.LookupObj(pkg, name),
			TArgs:  evalTypeArgs(t, f.FileSet, pkg, tArg),
		}
	}

	c := Collector{
		TContext:  types.NewContext(),
		Info:      info,
		Instances: &PackageInstanceSets{},
	}
	c.Scan(pkg, file)

	want := []Instance{
		inst(`S`, `int`),
		inst(`S.echo`, `int`),
	}
	got := c.Instances.Pkg(pkg).Values()
	if diff := cmp.Diff(want, got, instanceOpts()); diff != `` {
		t.Errorf("Instances from Collector contain diff (-want,+got):\n%s", diff)
	}
}

func TestCollector_RecursiveTypeParams(t *testing.T) {
	// This is based off of part of go1.19.13/test/typeparam/nested.go
	src := `package test
	func F[A any]() {}
	func main() {
		type U[_ any] int
		type X[A any] U[X[A]]
		F[X[int]]()
	}
	`

	f := srctesting.New(t)
	tc := types.NewContext()
	file := f.Parse(`test.go`, src)
	info, pkg := f.Check(`test`, file)
	inst := func(name, tNest, tArg string) Instance {
		return Instance{
			Object: srctesting.LookupObj(pkg, name),
			TNest:  evalTypeArgs(t, f.FileSet, pkg, tNest),
			TArgs:  evalTypeArgs(t, f.FileSet, pkg, tArg),
		}
	}

	c := Collector{
		TContext:  tc,
		Info:      info,
		Instances: &PackageInstanceSets{},
	}
	c.Scan(pkg, file)

	xInst := inst(`main.X`, ``, `int`)
	xInt := xInst.Resolve(tc)
	want := []Instance{
		xInst,
		{
			Object: srctesting.LookupObj(pkg, `F`),
			TArgs:  []types.Type{xInt},
		}, {
			Object: srctesting.LookupObj(pkg, `main.U`),
			TArgs:  []types.Type{xInt},
		},
	}
	got := c.Instances.Pkg(pkg).Values()
	if diff := cmp.Diff(want, got, instanceOpts()); diff != `` {
		t.Errorf("Instances from Collector contain diff (-want,+got):\n%s", diff)
	}
}

func TestCollector_NestedRecursiveTypeParams(t *testing.T) {
	// This is based off of part of go1.19.13/test/typeparam/nested.go
	src := `package test
	func F[A any]() any {
		type U[_ any] struct{ x A }
		type X[B any] U[X[B]]
		return X[int]{}
	}
	func main() {
		print(F[string]())
	}
	`

	f := srctesting.New(t)
	tc := types.NewContext()
	file := f.Parse(`test.go`, src)
	info, pkg := f.Check(`test`, file)
	inst := func(name, tNest, tArg string) Instance {
		return Instance{
			Object: srctesting.LookupObj(pkg, name),
			TNest:  evalTypeArgs(t, f.FileSet, pkg, tNest),
			TArgs:  evalTypeArgs(t, f.FileSet, pkg, tArg),
		}
	}

	c := Collector{
		TContext:  tc,
		Info:      info,
		Instances: &PackageInstanceSets{},
	}
	c.Scan(pkg, file)

<<<<<<< HEAD
	// Instantiate an `X[int]` then substitute the `A` in `U` with `string`.
	xAny := srctesting.LookupObj(pkg, `F.X`)
	xInt, err := types.Instantiate(tc, xAny.Type(), []types.Type{types.Typ[types.Int]}, true)
	if err != nil {
		t.Fatalf("Failed to instantiate X[int]: %v", err)
	}
	resolver := NewResolver(tc, Instance{
		Object: srctesting.LookupObj(pkg, `F`),
		TArgs:  []types.Type{types.Typ[types.String]},
	})
	xStrInt := resolver.Substitute(xInt)
	if isGeneric(xStrInt) {
		t.Errorf("Expected xStrInt to be non-generic, got %v:%v", xStrInt, xStrInt.Underlying())
=======
	xInst := inst(`F.X`, `string`, `int`)
	xInt := xInst.Resolve(tc)
	want := []Instance{
		inst(`F`, ``, `string`),
		xInst,
		{
			Object: srctesting.LookupObj(pkg, `F.U`),
			TNest:  []types.Type{types.Typ[types.String]},
			TArgs:  []types.Type{xInt},
		},
	}
	got := c.Instances.Pkg(pkg).Values()
	if diff := cmp.Diff(want, got, instanceOpts()); diff != `` {
		t.Errorf("Instances from Collector contain diff (-want,+got):\n%s", diff)
	}
}
func TestCollector_LooselyRecursiveTypeParams(t *testing.T) {
	// This is based off of part of go1.19.13/test/typeparam/nested.go
	src := `package test
	func main() {
		type U[B any] struct{ y *B }
		type X[C any] struct{ p U[X[C]] }
		print(X[int]{})
>>>>>>> f5ca11fb
	}
	`

	f := srctesting.New(t)
	tc := types.NewContext()
	file := f.Parse(`test.go`, src)
	info, pkg := f.Check(`test`, file)

	c := Collector{
		TContext:  tc,
		Info:      info,
		Instances: &PackageInstanceSets{},
	}
	c.Scan(pkg, file)

	xInst := Instance{
		Object: srctesting.LookupObj(pkg, `main.X`),
		TArgs:  []types.Type{types.Typ[types.Int]},
	}
	xInt := xInst.Resolve(tc)
	want := []Instance{
		xInst,
		{
			Object: srctesting.LookupObj(pkg, `main.U`),
			TArgs:  []types.Type{xInt},
		},
	}
	got := c.Instances.Pkg(pkg).Values()
	if diff := cmp.Diff(want, got, instanceOpts()); diff != `` {
		t.Errorf("Instances from Collector contain diff (-want,+got):\n%s", diff)
	}
}

<<<<<<< HEAD
func TestCollector_LooselyRecursiveTypeParams(t *testing.T) {
	// This is based off of part of go1.19.13/test/typeparam/nested.go
	src := `package test
	func main() {
		type U[B any] struct{ y *B }
		type X[C any] struct{ p U[X[C]] }
		print(X[int]{})
	}
	`

	f := srctesting.New(t)
	tc := types.NewContext()
	file := f.Parse(`test.go`, src)
	info, pkg := f.Check(`test`, file)

	c := Collector{
		TContext:  tc,
		Info:      info,
		Instances: &PackageInstanceSets{},
	}
	c.Scan(pkg, file)

	xAny := srctesting.LookupObj(pkg, `main.X`)
	xIntInst := Instance{
		Object: xAny,
		TArgs:  []types.Type{types.Typ[types.Int]},
	}
	xInt, err := types.Instantiate(tc, xAny.Type(), xIntInst.TArgs, true)
	if err != nil {
		t.Fatalf("Failed to instantiate X[int]: %v", err)
	}
	xInt = NewResolver(tc, xIntInst).Substitute(xInt)
	if isGeneric(xInt) {
		t.Errorf("Expected xStrInt to be non-generic, got %v:%v", xInt, xInt.Underlying())
	}

	want := []Instance{
		xIntInst,
		{
			Object: srctesting.LookupObj(pkg, `main.U`),
			TArgs:  []types.Type{xInt},
		},
	}
	got := c.Instances.Pkg(pkg).Values()
	if diff := cmp.Diff(want, got, instanceOpts()); diff != `` {
		t.Errorf("Instances from Collector contain diff (-want,+got):\n%s", diff)
	}
}

=======
>>>>>>> f5ca11fb
func TestCollector_NestedTypeParams(t *testing.T) {
	// This is based off of part of go1.19.13/test/typeparam/nested.go
	src := `package test
	func F[A any]() any {
		type T[B any] struct{}
		type U[_ any] struct{ X A }
		return T[U[bool]]{}
	}
	func main() {
		print(F[int]())
	}
	`

	f := srctesting.New(t)
	tc := types.NewContext()
	file := f.Parse(`test.go`, src)
	info, pkg := f.Check(`test`, file)
	inst := func(name, tNest, tArg string) Instance {
		return Instance{
			Object: srctesting.LookupObj(pkg, name),
			TNest:  evalTypeArgs(t, f.FileSet, pkg, tNest),
			TArgs:  evalTypeArgs(t, f.FileSet, pkg, tArg),
		}
	}

	c := Collector{
		TContext:  tc,
		Info:      info,
		Instances: &PackageInstanceSets{},
	}
	c.Scan(pkg, file)

<<<<<<< HEAD
	uAny := srctesting.LookupObj(pkg, `F.U`)
	resolver := NewResolver(tc, Instance{
		Object: uAny,
		TNest:  []types.Type{types.Typ[types.Int]},
		TArgs:  []types.Type{types.Typ[types.Bool]},
	})
	// Substitute will only substitute type parameters in generic types but
	// will not instantiate any generic type by applying the type arguments,
	// therefore we need to instantiate first.
	uBool, err := types.Instantiate(tc, uAny.Type(), []types.Type{types.Typ[types.Bool]}, true)
	if err != nil {
		t.Fatalf("Failed to instantiate U[bool]: %v", err)
	}
	uIntBool := resolver.Substitute(uBool)
	if isGeneric(uIntBool) {
		t.Errorf("Expected uInt to be concrete, got %v:%v", uIntBool, uIntBool.Underlying())
	}

=======
	uInst := inst(`F.U`, `int`, `bool`)
	uIntBool := uInst.Resolve(tc)
>>>>>>> f5ca11fb
	want := []Instance{
		inst(`F`, ``, `int`),
		inst(`F.U`, `int`, `bool`),
		{
<<<<<<< HEAD
			Object: srctesting.LookupObj(pkg, `F`),
			TArgs:  []types.Type{types.Typ[types.Int]},
		}, {
			Object: srctesting.LookupObj(pkg, `F.U`),
			TNest:  []types.Type{types.Typ[types.Int]},
			TArgs:  []types.Type{types.Typ[types.Bool]},
		}, {
=======
>>>>>>> f5ca11fb
			Object: srctesting.LookupObj(pkg, `F.T`),
			TNest:  []types.Type{types.Typ[types.Int]},
			TArgs:  []types.Type{uIntBool},
		},
	}
	got := c.Instances.Pkg(pkg).Values()
	if diff := cmp.Diff(want, got, instanceOpts()); diff != `` {
		t.Errorf("Instances from Collector contain diff (-want,+got):\n%s", diff)
	}
}

func evalTypeArgs(t *testing.T, fSet *token.FileSet, pkg *types.Package, expr string) []types.Type {
	if len(expr) == 0 {
		return nil
	}
	args := strings.Split(expr, ",")
	targs := make([]types.Type, 0, len(args))
	for _, astr := range args {
		tv, err := types.Eval(fSet, pkg, 0, astr)
		if err != nil {
			t.Fatalf("Eval(%s) failed: %v", astr, err)
		}
		targs = append(targs, tv.Type)
	}
	return targs
}

func TestCollector_CrossPackage(t *testing.T) {
	f := srctesting.New(t)
	const src = `package foo
	type X[T any] struct {Value T}

	func F[G any](g G) {
		x := X[G]{}
		println(x)
	}

	func DoFoo() {
		F(int8(8))
	}
	`
	fooFile := f.Parse("foo.go", src)
	_, fooPkg := f.Check("pkg/foo", fooFile)

	const src2 = `package bar
	import "pkg/foo"
	func FProxy[T any](t T) {
		foo.F[T](t)
	}
	func DoBar() {
		FProxy(int16(16))
	}
	`
	barFile := f.Parse("bar.go", src2)
	_, barPkg := f.Check("pkg/bar", barFile)

	c := Collector{
		TContext:  types.NewContext(),
		Info:      f.Info,
		Instances: &PackageInstanceSets{},
	}
	c.Scan(barPkg, barFile)
	c.Scan(fooPkg, fooFile)

	inst := func(pkg *types.Package, name string, tArg types.BasicKind) Instance {
		return Instance{
			Object: srctesting.LookupObj(pkg, name),
			TArgs:  []types.Type{types.Typ[tArg]},
		}
	}

	wantFooInstances := []Instance{
		inst(fooPkg, "F", types.Int16), // Found in "pkg/foo".
		inst(fooPkg, "F", types.Int8),
		inst(fooPkg, "X", types.Int16), // Found due to F[int16] found in "pkg/foo".
		inst(fooPkg, "X", types.Int8),
	}
	gotFooInstances := c.Instances.Pkg(fooPkg).Values()
	if diff := cmp.Diff(wantFooInstances, gotFooInstances, instanceOpts()); diff != "" {
		t.Errorf("Instances from pkg/foo contain diff (-want,+got):\n%s", diff)
	}

	wantBarInstances := []Instance{
		inst(barPkg, "FProxy", types.Int16),
	}
	gotBarInstances := c.Instances.Pkg(barPkg).Values()
	if diff := cmp.Diff(wantBarInstances, gotBarInstances, instanceOpts()); diff != "" {
		t.Errorf("Instances from pkg/foo contain diff (-want,+got):\n%s", diff)
	}
}

func TestResolver_SubstituteSelection(t *testing.T) {
	tests := []struct {
		descr   string
		src     string
		wantObj string
		wantSig string
	}{{
		descr: "type parameter method",
		src: `package test
		type stringer interface{ String() string }

		type x struct{}
		func (_ x) String() string { return "" }

		type g[T stringer] struct{}
		func (_ g[T]) Method(t T) string {
			return t.String()
		}`,
		wantObj: "func (pkg/test.x).String() string",
		wantSig: "func() string",
	}, {
		descr: "generic receiver type with type parameter",
		src: `package test
			type x struct{}

			type g[T any] struct{}
			func (_ g[T]) Method(t T) string {
				return g[T]{}.Method(t)
			}`,
		wantObj: "func (pkg/test.g[pkg/test.x]).Method(t pkg/test.x) string",
		wantSig: "func(t pkg/test.x) string",
	}, {
		descr: "method expression",
		src: `package test
				type x struct{}

				type g[T any] struct{}
				func (recv g[T]) Method(t T) string {
					return g[T].Method(recv, t)
				}`,
		wantObj: "func (pkg/test.g[pkg/test.x]).Method(t pkg/test.x) string",
		wantSig: "func(recv pkg/test.g[pkg/test.x], t pkg/test.x) string",
	}}

	for _, test := range tests {
		t.Run(test.descr, func(t *testing.T) {
			f := srctesting.New(t)
			file := f.Parse("test.go", test.src)
			info, pkg := f.Check("pkg/test", file)

			resolver := NewResolver(nil, Instance{
				Object: srctesting.LookupObj(pkg, "g.Method"),
				TArgs:  []types.Type{srctesting.LookupObj(pkg, "x").Type()},
			})

			if l := len(info.Selections); l != 1 {
				t.Fatalf("Got: %d selections. Want: 1", l)
			}
			for _, sel := range info.Selections {
				gotObj := types.ObjectString(resolver.SubstituteSelection(sel).Obj(), nil)
				if gotObj != test.wantObj {
					t.Fatalf("Got: resolver.SubstituteSelection().Obj() = %q. Want: %q.", gotObj, test.wantObj)
				}
				gotSig := types.TypeString(resolver.SubstituteSelection(sel).Type(), nil)
				if gotSig != test.wantSig {
					t.Fatalf("Got: resolver.SubstituteSelection().Type() = %q. Want: %q.", gotSig, test.wantSig)
				}
			}
		})
	}
}<|MERGE_RESOLUTION|>--- conflicted
+++ resolved
@@ -643,21 +643,6 @@
 	}
 	c.Scan(pkg, file)
 
-<<<<<<< HEAD
-	// Instantiate an `X[int]` then substitute the `A` in `U` with `string`.
-	xAny := srctesting.LookupObj(pkg, `F.X`)
-	xInt, err := types.Instantiate(tc, xAny.Type(), []types.Type{types.Typ[types.Int]}, true)
-	if err != nil {
-		t.Fatalf("Failed to instantiate X[int]: %v", err)
-	}
-	resolver := NewResolver(tc, Instance{
-		Object: srctesting.LookupObj(pkg, `F`),
-		TArgs:  []types.Type{types.Typ[types.String]},
-	})
-	xStrInt := resolver.Substitute(xInt)
-	if isGeneric(xStrInt) {
-		t.Errorf("Expected xStrInt to be non-generic, got %v:%v", xStrInt, xStrInt.Underlying())
-=======
 	xInst := inst(`F.X`, `string`, `int`)
 	xInt := xInst.Resolve(tc)
 	want := []Instance{
@@ -681,7 +666,6 @@
 		type U[B any] struct{ y *B }
 		type X[C any] struct{ p U[X[C]] }
 		print(X[int]{})
->>>>>>> f5ca11fb
 	}
 	`
 
@@ -715,58 +699,6 @@
 	}
 }
 
-<<<<<<< HEAD
-func TestCollector_LooselyRecursiveTypeParams(t *testing.T) {
-	// This is based off of part of go1.19.13/test/typeparam/nested.go
-	src := `package test
-	func main() {
-		type U[B any] struct{ y *B }
-		type X[C any] struct{ p U[X[C]] }
-		print(X[int]{})
-	}
-	`
-
-	f := srctesting.New(t)
-	tc := types.NewContext()
-	file := f.Parse(`test.go`, src)
-	info, pkg := f.Check(`test`, file)
-
-	c := Collector{
-		TContext:  tc,
-		Info:      info,
-		Instances: &PackageInstanceSets{},
-	}
-	c.Scan(pkg, file)
-
-	xAny := srctesting.LookupObj(pkg, `main.X`)
-	xIntInst := Instance{
-		Object: xAny,
-		TArgs:  []types.Type{types.Typ[types.Int]},
-	}
-	xInt, err := types.Instantiate(tc, xAny.Type(), xIntInst.TArgs, true)
-	if err != nil {
-		t.Fatalf("Failed to instantiate X[int]: %v", err)
-	}
-	xInt = NewResolver(tc, xIntInst).Substitute(xInt)
-	if isGeneric(xInt) {
-		t.Errorf("Expected xStrInt to be non-generic, got %v:%v", xInt, xInt.Underlying())
-	}
-
-	want := []Instance{
-		xIntInst,
-		{
-			Object: srctesting.LookupObj(pkg, `main.U`),
-			TArgs:  []types.Type{xInt},
-		},
-	}
-	got := c.Instances.Pkg(pkg).Values()
-	if diff := cmp.Diff(want, got, instanceOpts()); diff != `` {
-		t.Errorf("Instances from Collector contain diff (-want,+got):\n%s", diff)
-	}
-}
-
-=======
->>>>>>> f5ca11fb
 func TestCollector_NestedTypeParams(t *testing.T) {
 	// This is based off of part of go1.19.13/test/typeparam/nested.go
 	src := `package test
@@ -799,43 +731,12 @@
 	}
 	c.Scan(pkg, file)
 
-<<<<<<< HEAD
-	uAny := srctesting.LookupObj(pkg, `F.U`)
-	resolver := NewResolver(tc, Instance{
-		Object: uAny,
-		TNest:  []types.Type{types.Typ[types.Int]},
-		TArgs:  []types.Type{types.Typ[types.Bool]},
-	})
-	// Substitute will only substitute type parameters in generic types but
-	// will not instantiate any generic type by applying the type arguments,
-	// therefore we need to instantiate first.
-	uBool, err := types.Instantiate(tc, uAny.Type(), []types.Type{types.Typ[types.Bool]}, true)
-	if err != nil {
-		t.Fatalf("Failed to instantiate U[bool]: %v", err)
-	}
-	uIntBool := resolver.Substitute(uBool)
-	if isGeneric(uIntBool) {
-		t.Errorf("Expected uInt to be concrete, got %v:%v", uIntBool, uIntBool.Underlying())
-	}
-
-=======
 	uInst := inst(`F.U`, `int`, `bool`)
 	uIntBool := uInst.Resolve(tc)
->>>>>>> f5ca11fb
 	want := []Instance{
 		inst(`F`, ``, `int`),
 		inst(`F.U`, `int`, `bool`),
 		{
-<<<<<<< HEAD
-			Object: srctesting.LookupObj(pkg, `F`),
-			TArgs:  []types.Type{types.Typ[types.Int]},
-		}, {
-			Object: srctesting.LookupObj(pkg, `F.U`),
-			TNest:  []types.Type{types.Typ[types.Int]},
-			TArgs:  []types.Type{types.Typ[types.Bool]},
-		}, {
-=======
->>>>>>> f5ca11fb
 			Object: srctesting.LookupObj(pkg, `F.T`),
 			TNest:  []types.Type{types.Typ[types.Int]},
 			TArgs:  []types.Type{uIntBool},
