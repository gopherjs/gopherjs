--- conflicted
+++ resolved
@@ -193,11 +193,7 @@
 // Provided hasher is used to compute hashes of individual types, which are
 // xor'ed together. Xor preserves bit distribution property, so the combined
 // hash should be as good for bucketing, as the original.
-<<<<<<< HEAD
-func typeHash(hasher typeutil.Hasher, nestTypes []types.Type, types []types.Type) uint32 {
-=======
 func typeHash(hasher typeutil.Hasher, nestTypes, types []types.Type) uint32 {
->>>>>>> 3e9afa2b
 	var hash uint32
 	for _, typ := range nestTypes {
 		hash ^= hasher.Hash(typ)
