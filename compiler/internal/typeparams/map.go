--- conflicted
+++ resolved
@@ -34,15 +34,6 @@
 	hasher typeutil.Hasher
 }
 
-<<<<<<< HEAD
-// getBucket will return the bucket for the given key
-// or an empty bucket if no bucket for that key exists.
-func (im *InstanceMap[V]) getBucket(key Instance) mapBucket[V] {
-	if im == nil || im.data == nil {
-		return nil
-	}
-	return im.data[key.Object][typeHash(im.hasher, key.TArgs...)]
-=======
 // findIndex returns bucket and index of the entry with the given key.
 // If the given key isn't found, an empty bucket and -1 are returned.
 func (im *InstanceMap[V]) findIndex(key Instance) (mapBucket[V], int) {
@@ -55,22 +46,13 @@
 		}
 	}
 	return nil, -1
->>>>>>> a07a61f1
 }
 
 // get returns the stored value for the provided key and
 // a bool indicating whether the key was present in the map or not.
 func (im *InstanceMap[V]) get(key Instance) (V, bool) {
-<<<<<<< HEAD
-	bucket := im.getBucket(key)
-	for _, candidate := range bucket {
-		if candidate != nil && typeArgsEq(candidate.key.TArgs, key.TArgs) {
-			return candidate.value, true
-		}
-=======
 	if bucket, i := im.findIndex(key); i >= 0 {
 		return bucket[i].value, true
->>>>>>> a07a61f1
 	}
 	var zero V
 	return zero, false
@@ -144,24 +126,12 @@
 // Delete removes the entry with the given key, if any.
 // It returns true if the entry was found.
 func (im *InstanceMap[V]) Delete(key Instance) bool {
-<<<<<<< HEAD
-	bucket := im.getBucket(key)
-	for i, candidate := range bucket {
-		if candidate != nil && typeArgsEq(candidate.key.TArgs, key.TArgs) {
-			// We can't compact the bucket as it
-			// would disturb iterators.
-			bucket[i] = nil
-			im.len--
-			return true
-		}
-=======
 	if bucket, i := im.findIndex(key); i >= 0 {
 		// We can't compact the bucket as it
 		// would disturb iterators.
 		bucket[i] = nil
 		im.len--
 		return true
->>>>>>> a07a61f1
 	}
 	return false
 }
@@ -175,22 +145,13 @@
 // f will not be invoked for it, but if f inserts a map entry that
 // Iterate has not yet reached, whether or not f will be invoked for
 // it is unspecified.
-<<<<<<< HEAD
-func (im *InstanceMap[V]) Iterate(f func(key Instance, value V) bool) {
-=======
 func (im *InstanceMap[V]) Iterate(f func(key Instance, value V)) {
->>>>>>> a07a61f1
 	if im != nil && im.data != nil {
 		for _, mapBucket := range im.data {
 			for _, bucket := range mapBucket {
 				for _, e := range bucket {
-<<<<<<< HEAD
-					if e != nil && !f(e.key, e.value) {
-						return
-=======
 					if e != nil {
 						f(e.key, e.value)
->>>>>>> a07a61f1
 					}
 				}
 			}
@@ -202,14 +163,8 @@
 // The order is unspecified.
 func (im *InstanceMap[V]) Keys() []Instance {
 	keys := make([]Instance, 0, im.Len())
-<<<<<<< HEAD
-	im.Iterate(func(key Instance, _ V) bool {
-		keys = append(keys, key)
-		return true
-=======
 	im.Iterate(func(key Instance, _ V) {
 		keys = append(keys, key)
->>>>>>> a07a61f1
 	})
 	return keys
 }
@@ -218,14 +173,8 @@
 // The entries are sorted by string representation of the entry.
 func (im *InstanceMap[V]) String() string {
 	entries := make([]string, 0, im.Len())
-<<<<<<< HEAD
-	im.Iterate(func(key Instance, value V) bool {
-		entries = append(entries, fmt.Sprintf("%v:%v", key, value))
-		return true
-=======
 	im.Iterate(func(key Instance, value V) {
 		entries = append(entries, fmt.Sprintf("%v:%v", key, value))
->>>>>>> a07a61f1
 	})
 	sort.Strings(entries)
 	return `{` + strings.Join(entries, `, `) + `}`
