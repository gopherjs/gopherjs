--- conflicted
+++ resolved
@@ -113,15 +113,11 @@
 	}
 
 	seen := make(map[types.Type]struct{})
-<<<<<<< HEAD
-	containsTypeParam = func(t types.Type) (result bool) {
-=======
 	managed := make(map[types.Type]struct{})
 	for i := ignore.Len() - 1; i >= 0; i-- {
 		managed[ignore.At(i)] = struct{}{}
 	}
 	containsTypeParam = func(t types.Type) bool {
->>>>>>> f5ca11fb
 		if _, ok := seen[t]; ok {
 			return false
 		}
