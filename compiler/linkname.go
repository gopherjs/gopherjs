package compiler

import (
	"fmt"
	"go/ast"
	"go/token"
	"go/types"
	"strings"

	"github.com/gopherjs/gopherjs/compiler/astutil"
)

// GoLinkname describes a go:linkname compiler directive found in the source code.
//
// GopherJS treats these directives in a way that resembles a symbolic link,
// where for a single given symbol implementation there may be zero or more
// symbols referencing it. This is subtly different from the upstream Go
// implementation, which simply overrides symbol name the linker will use.
type GoLinkname struct {
	Implementation SymName
	Reference      SymName
}

// SymName uniquely identifies a named submol within a program.
//
// This is a logical equivalent of a symbol name used by traditional linkers.
// The following properties should hold true:
//
//   - Each named symbol within a program has a unique SymName.
//   - Similarly named methods of different types will have different symbol names.
//   - The string representation is opaque and should not be attempted to reversed
//     to a struct form.
type SymName struct {
	PkgPath string // Full package import path.
	Name    string // Symbol name.
}

// newSymName constructs SymName for a given named symbol.
func newSymName(o types.Object) SymName {
	if fun, ok := o.(*types.Func); ok {
		sig := fun.Type().(*types.Signature)
		if recv := sig.Recv(); recv != nil {
			// Special case: disambiguate names for different types' methods.
			typ := recv.Type()
			if ptr, ok := typ.(*types.Pointer); ok {
				return SymName{
					PkgPath: o.Pkg().Path(),
					Name:    "(*" + ptr.Elem().(*types.Named).Obj().Name() + ")." + o.Name(),
				}
			}
			return SymName{
				PkgPath: o.Pkg().Path(),
				Name:    typ.(*types.Named).Obj().Name() + "." + o.Name(),
			}
		}
	}
	return SymName{
		PkgPath: o.Pkg().Path(),
		Name:    o.Name(),
	}
}

func (n SymName) String() string { return n.PkgPath + "." + n.Name }

func (n SymName) IsMethod() (recv string, method string, ok bool) {
	pos := strings.IndexByte(n.Name, '.')
	if pos == -1 {
		return
	}
	recv, method, ok = n.Name[:pos], n.Name[pos+1:], true
	size := len(recv)
	if size > 2 && recv[0] == '(' && recv[size-1] == ')' {
		recv = recv[1 : size-1]
	}
	return
}

// readLinknameFromComment reads the given comment to determine if it's a go:linkname
// directive then returns the linkname information, otherwise returns nil.
func readLinknameFromComment(pkgPath string, comment *ast.Comment) (*GoLinkname, error) {
	if !strings.HasPrefix(comment.Text, `//go:linkname `) {
		return nil, nil // Not a linkname compiler directive.
	}

	fields := strings.Fields(comment.Text)

	// Check that the directive comment has both parts and is on the line by itself.
	if len(fields) != 3 {
		if len(fields) == 2 {
			// Ignore one-argument form //go:linkname localname
			// This is typically used with "insert"-style links to
			// suppresses the usual error for a function that lacks a body.
			// The "insert"-style links aren't supported by GopherJS so
<<<<<<< HEAD
			// these bodiless functions have to be overridden in the native anyway.
=======
			// these bodiless functions have to be overridden in the natives anyway.
>>>>>>> cdd523b2
			return nil, nil
		}
		return nil, fmt.Errorf(`gopherjs: usage requires 2 arguments: //go:linkname localname importpath.extname`)
	}

	localPkg, localName := pkgPath, fields[1]
	extPkg, extName := ``, fields[2]

<<<<<<< HEAD
=======
	if localName == extName {
		// Ignore self referencing links, //go:linkname <localname> <localname>
		// These function similar to one-argument links.
		return nil, nil
	}

>>>>>>> cdd523b2
	pathOffset := 0
	if pos := strings.LastIndexByte(extName, '/'); pos != -1 {
		pathOffset = pos + 1
	}

	if idx := strings.IndexByte(extName[pathOffset:], '.'); idx != -1 {
		extPkg, extName = extName[:pathOffset+idx], extName[pathOffset+idx+1:]
	}

<<<<<<< HEAD
	if extPkg == `` && localName == extName {
		// Ignore self referencing links, e.g. //go:linkname foo foo
		return nil, nil
	}

=======
>>>>>>> cdd523b2
	return &GoLinkname{
		Reference:      SymName{PkgPath: localPkg, Name: localName},
		Implementation: SymName{PkgPath: extPkg, Name: extName},
	}, nil
}

// isMitigatedVarLinkname checks if the given go:linkname directive on
// a variable, which GopherJS doesn't support, is known about.
// We silently ignore such directives, since it doesn't seem to cause any problems.
func isMitigatedVarLinkname(sym SymName) bool {
	mitigatedLinks := map[string]bool{
		`reflect.zeroVal`:         true,
		`math/bits.overflowError`: true, // Defaults in bits_errors_bootstrap.go
		`math/bits.divideError`:   true, // Defaults in bits_errors_bootstrap.go
	}
	return mitigatedLinks[sym.String()]
}

// isMitigatedInsertLinkname checks if the given go:linkname directive
// on a function with a body is known about.
// These are unsupported "insert"-style go:linkname directives,
// that we ignore as a link and handle case-by-case in native overrides.
func isMitigatedInsertLinkname(sym SymName) bool {
	mitigatedPkg := map[string]bool{
		`runtime`:       true, // Lots of "insert"-style links
		`internal/fuzz`: true, // Defaults to no-op stubs
	}
	mitigatedLinks := map[string]bool{
		`internal/bytealg.runtime_cmpstring`: true,
		`os.net_newUnixFile`:                 true,
	}
	return mitigatedPkg[sym.PkgPath] || mitigatedLinks[sym.String()]
}

// parseGoLinknames processed comments in a source file and extracts //go:linkname
// compiler directive from the comments.
//
// The following directive format is supported:
// //go:linkname <localname> <importpath>.<name>
// //go:linkname <localname> <importpath>.<type>.<name>
// //go:linkname <localname> <importpath>.<(*type)>.<name>
//
// GopherJS directive support has the following limitations:
//
//   - External linkname must be specified.
//   - The directive must be applied to a package-level function or method (variables
//     are not supported).
//   - The local function referenced by the directive must have no body (in other
//     words, it can only "import" an external function implementation into the
//     local scope).
func parseGoLinknames(fset *token.FileSet, pkgPath string, file *ast.File) ([]GoLinkname, error) {
	var errs ErrorList = nil
	var directives []GoLinkname

	isUnsafe := astutil.ImportsUnsafe(file)

	processComment := func(comment *ast.Comment) error {
		link, err := readLinknameFromComment(pkgPath, comment)
		if err != nil || link == nil {
			return err
		}

		if !isUnsafe {
			return fmt.Errorf(`//go:linkname is only allowed in Go files that import "unsafe"`)
		}

		obj := file.Scope.Lookup(link.Reference.Name)
		if obj == nil {
			return fmt.Errorf("//go:linkname local symbol %q is not found in the current source file", link.Reference.Name)
		}

		if obj.Kind != ast.Fun {
			if isMitigatedVarLinkname(link.Reference) {
				return nil
			}
			return fmt.Errorf("gopherjs: //go:linkname is only supported for functions, got %q", obj.Kind)
		}

<<<<<<< HEAD
		decl := obj.Decl.(*ast.FuncDecl)
		if decl.Body != nil {
=======
		if decl := obj.Decl.(*ast.FuncDecl); decl.Body != nil {
>>>>>>> cdd523b2
			if isMitigatedInsertLinkname(link.Reference) {
				return nil
			}
			return fmt.Errorf("gopherjs: //go:linkname can not insert local implementation into an external package %q", link.Implementation.PkgPath)
		}

		// Local function has no body, treat it as a reference to an external implementation.
		directives = append(directives, *link)
		return nil
	}

	for _, cg := range file.Comments {
		for _, c := range cg.List {
			if err := processComment(c); err != nil {
				errs = append(errs, ErrorAt(err, fset, c.Pos()))
			}
		}
	}

	return directives, errs.Normalize()
}

// goLinknameSet is a utility that enables quick lookup of whether a decl is
// affected by any go:linkname directive in the program.
type goLinknameSet struct {
	byImplementation map[SymName][]GoLinkname
	byReference      map[SymName]GoLinkname
}

// Add more GoLinkname directives into the set.
func (gls *goLinknameSet) Add(entries []GoLinkname) error {
	if gls.byImplementation == nil {
		gls.byImplementation = map[SymName][]GoLinkname{}
	}
	if gls.byReference == nil {
		gls.byReference = map[SymName]GoLinkname{}
	}
	for _, e := range entries {
		gls.byImplementation[e.Implementation] = append(gls.byImplementation[e.Implementation], e)
		if prev, found := gls.byReference[e.Reference]; found {
			return fmt.Errorf("conflicting go:linkname directives: two implementations for %q: %q and %q",
				e.Reference, prev.Implementation, e.Implementation)
		}
		gls.byReference[e.Reference] = e
	}
	return nil
}

// IsImplementation returns true if there is a directive referencing this symbol
// as an implementation.
func (gls *goLinknameSet) IsImplementation(sym SymName) bool {
	_, found := gls.byImplementation[sym]
	return found
}

// FindImplementation returns a symbol name, which provides the implementation
// for the given symbol. The second value indicates whether the implementation
// was found.
func (gls *goLinknameSet) FindImplementation(sym SymName) (SymName, bool) {
	directive, found := gls.byReference[sym]
	return directive.Implementation, found
}<|MERGE_RESOLUTION|>--- conflicted
+++ resolved
@@ -91,11 +91,7 @@
 			// This is typically used with "insert"-style links to
 			// suppresses the usual error for a function that lacks a body.
 			// The "insert"-style links aren't supported by GopherJS so
-<<<<<<< HEAD
-			// these bodiless functions have to be overridden in the native anyway.
-=======
 			// these bodiless functions have to be overridden in the natives anyway.
->>>>>>> cdd523b2
 			return nil, nil
 		}
 		return nil, fmt.Errorf(`gopherjs: usage requires 2 arguments: //go:linkname localname importpath.extname`)
@@ -104,15 +100,12 @@
 	localPkg, localName := pkgPath, fields[1]
 	extPkg, extName := ``, fields[2]
 
-<<<<<<< HEAD
-=======
 	if localName == extName {
 		// Ignore self referencing links, //go:linkname <localname> <localname>
 		// These function similar to one-argument links.
 		return nil, nil
 	}
 
->>>>>>> cdd523b2
 	pathOffset := 0
 	if pos := strings.LastIndexByte(extName, '/'); pos != -1 {
 		pathOffset = pos + 1
@@ -122,14 +115,6 @@
 		extPkg, extName = extName[:pathOffset+idx], extName[pathOffset+idx+1:]
 	}
 
-<<<<<<< HEAD
-	if extPkg == `` && localName == extName {
-		// Ignore self referencing links, e.g. //go:linkname foo foo
-		return nil, nil
-	}
-
-=======
->>>>>>> cdd523b2
 	return &GoLinkname{
 		Reference:      SymName{PkgPath: localPkg, Name: localName},
 		Implementation: SymName{PkgPath: extPkg, Name: extName},
@@ -208,12 +193,7 @@
 			return fmt.Errorf("gopherjs: //go:linkname is only supported for functions, got %q", obj.Kind)
 		}
 
-<<<<<<< HEAD
-		decl := obj.Decl.(*ast.FuncDecl)
-		if decl.Body != nil {
-=======
 		if decl := obj.Decl.(*ast.FuncDecl); decl.Body != nil {
->>>>>>> cdd523b2
 			if isMitigatedInsertLinkname(link.Reference) {
 				return nil
 			}
