package compiler

import (
	"fmt"
	"go/ast"
	"go/token"
	"strings"

	"github.com/gopherjs/gopherjs/compiler/astutil"
	"github.com/gopherjs/gopherjs/compiler/internal/symbol"
)

// GoLinkname describes a go:linkname compiler directive found in the source code.
//
// GopherJS treats these directives in a way that resembles a symbolic link,
// where for a single given symbol implementation there may be zero or more
// symbols referencing it. This is subtly different from the upstream Go
// implementation, which simply overrides symbol name the linker will use.
type GoLinkname struct {
	Implementation symbol.Name
	Reference      symbol.Name
}

// readLinknameFromComment reads the given comment to determine if it's a go:linkname
// directive then returns the linkname information, otherwise returns nil.
func readLinknameFromComment(pkgPath string, comment *ast.Comment) (*GoLinkname, error) {
	if !strings.HasPrefix(comment.Text, `//go:linkname `) {
		return nil, nil // Not a linkname compiler directive.
	}

	fields := strings.Fields(comment.Text)

	// Check that the directive comment has both parts and is on the line by itself.
	switch len(fields) {
	case 2:
		// Ignore one-argument form //go:linkname localName
		// This is typically used with "insert"-style links to
		// suppresses the usual error for a function that lacks a body.
		// The "insert"-style links aren't supported by GopherJS so
		// these bodiless functions have to be overridden in the natives anyway.
		return nil, nil
	case 3:
		// Continue for two-argument form //go:linkname localName importPath.extName
		break
	default:
		return nil, fmt.Errorf(`gopherjs: usage requires 2 arguments: //go:linkname localName importPath.extName`)
	}

	localPkg, localName := pkgPath, fields[1]
	extPkg, extName := ``, fields[2]

	if localName == extName {
		// Ignore self referencing links, //go:linkname localName localName
		// These function similar to one-argument links.
		return nil, nil
	}

	pathOffset := 0
	if pos := strings.LastIndexByte(extName, '/'); pos != -1 {
		pathOffset = pos + 1
	}

	if idx := strings.IndexByte(extName[pathOffset:], '.'); idx != -1 {
		extPkg, extName = extName[:pathOffset+idx], extName[pathOffset+idx+1:]
	}

	return &GoLinkname{
		Reference:      SymName{PkgPath: localPkg, Name: localName},
		Implementation: SymName{PkgPath: extPkg, Name: extName},
	}, nil
}

// isMitigatedVarLinkname checks if the given go:linkname directive on
// a variable, which GopherJS doesn't support, is known about.
// We silently ignore such directives, since it doesn't seem to cause any problems.
func isMitigatedVarLinkname(sym SymName) bool {
	mitigatedLinks := map[string]bool{
		`reflect.zeroVal`:         true,
		`math/bits.overflowError`: true, // Defaults in bits_errors_bootstrap.go
		`math/bits.divideError`:   true, // Defaults in bits_errors_bootstrap.go
	}
	return mitigatedLinks[sym.String()]
}

// isMitigatedInsertLinkname checks if the given go:linkname directive
// on a function, where the function has a body, is known about.
// These are unsupported "insert"-style go:linkname directives,
// that we ignore as a link and handle case-by-case in native overrides.
func isMitigatedInsertLinkname(sym SymName) bool {
	mitigatedPkg := map[string]bool{
		`runtime`:       true, // Lots of "insert"-style links
		`internal/fuzz`: true, // Defaults to no-op stubs
	}
	mitigatedLinks := map[string]bool{
		`internal/bytealg.runtime_cmpstring`: true,
		`os.net_newUnixFile`:                 true,
	}
	return mitigatedPkg[sym.PkgPath] || mitigatedLinks[sym.String()]
}

// parseGoLinknames processed comments in a source file and extracts //go:linkname
// compiler directive from the comments.
//
// The following directive format is supported:
// //go:linkname <localname> <importpath>.<name>
// //go:linkname <localname> <importpath>.<type>.<name>
// //go:linkname <localname> <importpath>.<(*type)>.<name>
//
// GopherJS directive support has the following limitations:
//
//   - External linkname must be specified.
//   - The directive must be applied to a package-level function or method (variables
//     are not supported).
//   - The local function referenced by the directive must have no body (in other
//     words, it can only "import" an external function implementation into the
//     local scope).
func parseGoLinknames(fset *token.FileSet, pkgPath string, file *ast.File) ([]GoLinkname, error) {
	var errs ErrorList = nil
	var directives []GoLinkname

	isUnsafe := astutil.ImportsUnsafe(file)

	processComment := func(comment *ast.Comment) error {
		link, err := readLinknameFromComment(pkgPath, comment)
		if err != nil || link == nil {
			return err
		}

		if !isUnsafe {
			return fmt.Errorf(`//go:linkname is only allowed in Go files that import "unsafe"`)
		}

		obj := file.Scope.Lookup(link.Reference.Name)
		if obj == nil {
			return fmt.Errorf("//go:linkname local symbol %q is not found in the current source file", link.Reference.Name)
		}

		if obj.Kind != ast.Fun {
			if isMitigatedVarLinkname(link.Reference) {
				return nil
			}
			return fmt.Errorf("gopherjs: //go:linkname is only supported for functions, got %q", obj.Kind)
		}

		if decl := obj.Decl.(*ast.FuncDecl); decl.Body != nil {
			if isMitigatedInsertLinkname(link.Reference) {
				return nil
			}
			return fmt.Errorf("gopherjs: //go:linkname can not insert local implementation into an external package %q", link.Implementation.PkgPath)
		}

		// Local function has no body, treat it as a reference to an external implementation.
<<<<<<< HEAD
		directives = append(directives, *link)
=======
		directives = append(directives, GoLinkname{
			Reference:      symbol.Name{PkgPath: localPkg, Name: localName},
			Implementation: symbol.Name{PkgPath: extPkg, Name: extName},
		})
>>>>>>> d25ca33a
		return nil
	}

	for _, cg := range file.Comments {
		for _, c := range cg.List {
			if err := processComment(c); err != nil {
				errs = append(errs, ErrorAt(err, fset, c.Pos()))
			}
		}
	}

	return directives, errs.ErrOrNil()
}

// goLinknameSet is a utility that enables quick lookup of whether a decl is
// affected by any go:linkname directive in the program.
type goLinknameSet struct {
	byImplementation map[symbol.Name][]GoLinkname
	byReference      map[symbol.Name]GoLinkname
}

// Add more GoLinkname directives into the set.
func (gls *goLinknameSet) Add(entries []GoLinkname) error {
	if gls.byImplementation == nil {
		gls.byImplementation = map[symbol.Name][]GoLinkname{}
	}
	if gls.byReference == nil {
		gls.byReference = map[symbol.Name]GoLinkname{}
	}
	for _, e := range entries {
		gls.byImplementation[e.Implementation] = append(gls.byImplementation[e.Implementation], e)
		if prev, found := gls.byReference[e.Reference]; found {
			return fmt.Errorf("conflicting go:linkname directives: two implementations for %q: %q and %q",
				e.Reference, prev.Implementation, e.Implementation)
		}
		gls.byReference[e.Reference] = e
	}
	return nil
}

// IsImplementation returns true if there is a directive referencing this symbol
// as an implementation.
func (gls *goLinknameSet) IsImplementation(sym symbol.Name) bool {
	_, found := gls.byImplementation[sym]
	return found
}

// FindImplementation returns a symbol name, which provides the implementation
// for the given symbol. The second value indicates whether the implementation
// was found.
func (gls *goLinknameSet) FindImplementation(sym symbol.Name) (symbol.Name, bool) {
	directive, found := gls.byReference[sym]
	return directive.Implementation, found
}<|MERGE_RESOLUTION|>--- conflicted
+++ resolved
@@ -65,15 +65,15 @@
 	}
 
 	return &GoLinkname{
-		Reference:      SymName{PkgPath: localPkg, Name: localName},
-		Implementation: SymName{PkgPath: extPkg, Name: extName},
+		Reference:      symbol.Name{PkgPath: localPkg, Name: localName},
+		Implementation: symbol.Name{PkgPath: extPkg, Name: extName},
 	}, nil
 }
 
 // isMitigatedVarLinkname checks if the given go:linkname directive on
 // a variable, which GopherJS doesn't support, is known about.
 // We silently ignore such directives, since it doesn't seem to cause any problems.
-func isMitigatedVarLinkname(sym SymName) bool {
+func isMitigatedVarLinkname(sym symbol.Name) bool {
 	mitigatedLinks := map[string]bool{
 		`reflect.zeroVal`:         true,
 		`math/bits.overflowError`: true, // Defaults in bits_errors_bootstrap.go
@@ -86,7 +86,7 @@
 // on a function, where the function has a body, is known about.
 // These are unsupported "insert"-style go:linkname directives,
 // that we ignore as a link and handle case-by-case in native overrides.
-func isMitigatedInsertLinkname(sym SymName) bool {
+func isMitigatedInsertLinkname(sym symbol.Name) bool {
 	mitigatedPkg := map[string]bool{
 		`runtime`:       true, // Lots of "insert"-style links
 		`internal/fuzz`: true, // Defaults to no-op stubs
@@ -150,14 +150,7 @@
 		}
 
 		// Local function has no body, treat it as a reference to an external implementation.
-<<<<<<< HEAD
 		directives = append(directives, *link)
-=======
-		directives = append(directives, GoLinkname{
-			Reference:      symbol.Name{PkgPath: localPkg, Name: localName},
-			Implementation: symbol.Name{PkgPath: extPkg, Name: extName},
-		})
->>>>>>> d25ca33a
 		return nil
 	}
 
