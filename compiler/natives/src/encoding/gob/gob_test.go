//go:build js

package gob

import (
	"bytes"
	"reflect"
	"testing"
)

// TODO: TestEndToEnd override can be removed once the bug with Marr field is fixed.
func TestEndToEnd(t *testing.T) {
	type T2 struct {
		T string
	}
	type T3 struct {
		X float64
		Z *int
	}
	type T1 struct {
		A, B, C  int
		M        map[string]*float64
		M2       map[int]T3
		Mstring  map[string]string
		Mintptr  map[int]*int
		Mcomp    map[complex128]complex128
		Marr     map[[2]string][2]*float64
		EmptyMap map[string]int // to check that we receive a non-nil map.
		N        *[3]float64
		Strs     *[2]string
		Int64s   *[]int64
		RI       complex64
		S        string
		Y        []byte
		T        *T2
	}
	pi := 3.14159
	e := 2.71828
	two := 2.0
	meaning := 42
	fingers := 5
	s1 := "string1"
	s2 := "string2"
	var comp1 complex128 = complex(1.0, 1.0)
	var comp2 complex128 = complex(1.0, 1.0)
	var arr1 [2]string
	arr1[0] = s1
	arr1[1] = s2
	var arr2 [2]string
	arr2[0] = s2
	arr2[1] = s1
	var floatArr1 [2]*float64
	floatArr1[0] = &pi
	floatArr1[1] = &e
	var floatArr2 [2]*float64
	floatArr2[0] = &e
	floatArr2[1] = &two
	t1 := &T1{
		A:       17,
		B:       18,
		C:       -5,
		M:       map[string]*float64{"pi": &pi, "e": &e},
		M2:      map[int]T3{4: {X: pi, Z: &meaning}, 10: {X: e, Z: &fingers}},
		Mstring: map[string]string{"pi": "3.14", "e": "2.71"},
		Mintptr: map[int]*int{meaning: &fingers, fingers: &meaning},
		Mcomp:   map[complex128]complex128{comp1: comp2, comp2: comp1},
		// TODO: Fix this problem:
		// 	TypeError: dst.$set is not a function
		// 	    at typedmemmove (/github.com/gopherjs/gopherjs/reflect.go:487:3)
		// Marr:     map[[2]string][2]*float64{arr1: floatArr1, arr2: floatArr2},
		EmptyMap: make(map[string]int),
		N:        &[3]float64{1.5, 2.5, 3.5},
		Strs:     &[2]string{s1, s2},
		Int64s:   &[]int64{77, 89, 123412342134},
		RI:       17 - 23i,
		S:        "Now is the time",
		Y:        []byte("hello, sailor"),
		T:        &T2{"this is T2"},
	}
	b := new(bytes.Buffer)
	err := NewEncoder(b).Encode(t1)
	if err != nil {
		t.Error("encode:", err)
	}
	var _t1 T1
	err = NewDecoder(b).Decode(&_t1)
	if err != nil {
		t.Fatal("decode:", err)
	}
	if !reflect.DeepEqual(t1, &_t1) {
		t.Errorf("encode expected %v got %v", *t1, _t1)
	}
	// Be absolutely sure the received map is non-nil.
	if t1.EmptyMap == nil {
		t.Errorf("nil map sent")
	}
	if _t1.EmptyMap == nil {
		t.Errorf("nil map received")
	}
}

func TestTypeRace(t *testing.T) {
	// encoding/gob currently uses nosync. This test uses sync.WaitGroup and
	// cannot succeed when nosync is used.
	t.Skip("using nosync")
}

<<<<<<< HEAD
func TestCountEncodeMallocs(t *testing.T) {
	t.Skip("testing.AllocsPerRun not supported in GopherJS")
}

=======
>>>>>>> 15689083
func TestCountDecodeMallocs(t *testing.T) {
	t.Skip("testing.AllocsPerRun not supported in GopherJS")
}<|MERGE_RESOLUTION|>--- conflicted
+++ resolved
@@ -105,13 +105,11 @@
 	t.Skip("using nosync")
 }
 
-<<<<<<< HEAD
+// TODO(grantnelson-wf): Check
 func TestCountEncodeMallocs(t *testing.T) {
 	t.Skip("testing.AllocsPerRun not supported in GopherJS")
 }
 
-=======
->>>>>>> 15689083
 func TestCountDecodeMallocs(t *testing.T) {
 	t.Skip("testing.AllocsPerRun not supported in GopherJS")
 }