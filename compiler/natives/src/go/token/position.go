//go:build js
// +build js

package token

<<<<<<< HEAD
import (
	"sync"
)
=======
import "sync"
>>>>>>> a6b98dd9

type FileSet struct {
	mutex sync.RWMutex
	base  int
	files []*File

	// replaced atomic.Pointer[File] for go1.19 without generics.
	last atomicFilePointer
}

type atomicFilePointer struct {
	v *File
}

func (x *atomicFilePointer) Load() *File     { return x.v }
func (x *atomicFilePointer) Store(val *File) { x.v = val }<|MERGE_RESOLUTION|>--- conflicted
+++ resolved
@@ -3,13 +3,7 @@
 
 package token
 
-<<<<<<< HEAD
-import (
-	"sync"
-)
-=======
 import "sync"
->>>>>>> a6b98dd9
 
 type FileSet struct {
 	mutex sync.RWMutex
