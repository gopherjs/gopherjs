--- conflicted
+++ resolved
@@ -8,11 +8,7 @@
 
 func init() {
 	for i := range hashkey {
-<<<<<<< HEAD
-		hashkey[i] = runtime_fastrand64()
-=======
 		hashkey[i] = uint32(runtime_fastrand64())
->>>>>>> cbe21ec9
 	}
 	hashkey[0] |= 1 // make sure these numbers are odd
 	hashkey[1] |= 1
