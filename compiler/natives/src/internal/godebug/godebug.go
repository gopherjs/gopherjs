--- conflicted
+++ resolved
@@ -5,12 +5,7 @@
 
 import (
 	"sync"
-<<<<<<< HEAD
-
-	"github.com/gopherjs/gopherjs/js"
-=======
 	_ "unsafe" // go:linkname
->>>>>>> c849f60d
 )
 
 type Setting struct {
@@ -43,61 +38,8 @@
 	return *s.value.Load()
 }
 
-<<<<<<< HEAD
-const godebugEnvKey = `GODEBUG`
-
-var injectWatcher sync.Once
-var godebugUpdate func(def, env string)
-
-// setUpdate is provided by package runtime.
-// It calls update(def, env), where def is the default GODEBUG setting
-// and env is the current value of the $GODEBUG environment variable.
-// After that first call, the runtime calls update(def, env)
-// again each time the environment variable changes
-// (due to use of os.Setenv, for example).
-func setUpdate(update func(def, env string)) {
-	injectWatcher.Do(func() {
-		js.Global.Call(`$injectGoDebugEnvWatcher`, godebugNotify)
-	})
-	godebugUpdate = update
-	godebugEnv := getEnvString(godebugEnvKey)
-	godebugNotify(godebugEnvKey, godebugEnv)
-}
-
-func getEnvString(key string) string {
-	process := js.Global.Get(`process`)
-	if process == js.Undefined {
-		return ``
-	}
-
-	env := process.Get(`env`)
-	if env == js.Undefined {
-		return ``
-	}
-
-	value := env.Get(key)
-	if value == js.Undefined {
-		return ``
-	}
-
-	return value.String()
-}
-
-// godebugNotify is the function injected into process.env
-// and called anytime an environment variable is set.
-func godebugNotify(key, value string) {
-	update := godebugUpdate
-	if update == nil || key != godebugEnvKey {
-		return
-	}
-
-	godebugDefault := ``
-	update(godebugDefault, value)
-}
-=======
 //go:linkname setUpdate runtime.godebug_setUpdate
 func setUpdate(update func(def, env string))
->>>>>>> c849f60d
 
 func update(def, env string) {
 	updateMu.Lock()
