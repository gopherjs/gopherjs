--- conflicted
+++ resolved
@@ -8,11 +8,7 @@
 	t.Skip("The test relies on runtime.SetFinalizer(), which is not supported by GopherJS.")
 }
 
-<<<<<<< HEAD
-func testWriteHeaderAfterWrite(t *testing.T, mode testMode, hijack bool) {
-=======
 func testWriteHeaderAfterWrite(t *testing.T, h2, hijack bool) {
 	// See: https://github.com/gopherjs/gopherjs/issues/1085
->>>>>>> 15689083
 	t.Skip("GopherJS source maps don't preserve original function names in stack traces, which this test relied on.")
 }