//go:build js
// +build js

package reflect

import (
	"errors"
	"runtime"
	"strconv"
	"unsafe"

	"internal/itoa"

	"github.com/gopherjs/gopherjs/js"
)

var initialized = false

func init() {
	// avoid dead code elimination
	used := func(i interface{}) {}
	used(rtype{})
	used(uncommonType{})
	used(method{})
	used(arrayType{})
	used(chanType{})
	used(funcType{})
	used(interfaceType{})
	used(mapType{})
	used(ptrType{})
	used(sliceType{})
	used(structType{})
	used(imethod{})
	used(structField{})

	initialized = true
	uint8Type = TypeOf(uint8(0)).(*rtype) // set for real
}

// New returns a Value representing a pointer to a new zero value
// for the specified type. That is, the returned Value's Type is PtrTo(typ).
//
// The upstream version includes an extra check to avoid creating types that
// are tagged as go:notinheap. This shouldn't matter in GopherJS, and tracking
// that state is over-complex, so we just skip that check.
func New(typ Type) Value {
	if typ == nil {
		panic("reflect: New(nil)")
	}
	t := typ.(*rtype)
	pt := t.ptrTo()
	ptr := unsafe_New(t)
	fl := flag(Ptr)
	return Value{pt, ptr, fl}
}

func jsType(typ Type) *js.Object {
	return js.InternalObject(typ).Get("jsType")
}

func reflectType(typ *js.Object) *rtype {
	if typ.Get("reflectType") == js.Undefined {
		rt := &rtype{
			size: uintptr(typ.Get("size").Int()),
			kind: uint8(typ.Get("kind").Int()),
			str:  resolveReflectName(newName(internalStr(typ.Get("string")), "", typ.Get("exported").Bool(), false)),
		}
		js.InternalObject(rt).Set("jsType", typ)
		typ.Set("reflectType", js.InternalObject(rt))

		methodSet := js.Global.Call("$methodSet", typ)
		if methodSet.Length() != 0 || typ.Get("named").Bool() {
			rt.tflag |= tflagUncommon
			if typ.Get("named").Bool() {
				rt.tflag |= tflagNamed
			}
			var reflectMethods []method
			for i := 0; i < methodSet.Length(); i++ { // Exported methods first.
				m := methodSet.Index(i)
				exported := internalStr(m.Get("pkg")) == ""
				if !exported {
					continue
				}
				reflectMethods = append(reflectMethods, method{
					name: resolveReflectName(newMethodName(m)),
					mtyp: newTypeOff(reflectType(m.Get("typ"))),
				})
			}
			xcount := uint16(len(reflectMethods))
			for i := 0; i < methodSet.Length(); i++ { // Unexported methods second.
				m := methodSet.Index(i)
				exported := internalStr(m.Get("pkg")) == ""
				if exported {
					continue
				}
				reflectMethods = append(reflectMethods, method{
					name: resolveReflectName(newMethodName(m)),
					mtyp: newTypeOff(reflectType(m.Get("typ"))),
				})
			}
			ut := &uncommonType{
				pkgPath:  resolveReflectName(newName(internalStr(typ.Get("pkg")), "", false, false)),
				mcount:   uint16(methodSet.Length()),
				xcount:   xcount,
				_methods: reflectMethods,
			}
			js.InternalObject(ut).Set("jsType", typ)
			js.InternalObject(rt).Set("uncommonType", js.InternalObject(ut))
		}

		switch rt.Kind() {
		case Array:
			setKindType(rt, &arrayType{
				elem: reflectType(typ.Get("elem")),
				len:  uintptr(typ.Get("len").Int()),
			})
		case Chan:
			dir := BothDir
			if typ.Get("sendOnly").Bool() {
				dir = SendDir
			}
			if typ.Get("recvOnly").Bool() {
				dir = RecvDir
			}
			setKindType(rt, &chanType{
				elem: reflectType(typ.Get("elem")),
				dir:  uintptr(dir),
			})
		case Func:
			params := typ.Get("params")
			in := make([]*rtype, params.Length())
			for i := range in {
				in[i] = reflectType(params.Index(i))
			}
			results := typ.Get("results")
			out := make([]*rtype, results.Length())
			for i := range out {
				out[i] = reflectType(results.Index(i))
			}
			outCount := uint16(results.Length())
			if typ.Get("variadic").Bool() {
				outCount |= 1 << 15
			}
			setKindType(rt, &funcType{
				rtype:    *rt,
				inCount:  uint16(params.Length()),
				outCount: outCount,
				_in:      in,
				_out:     out,
			})
		case Interface:
			methods := typ.Get("methods")
			imethods := make([]imethod, methods.Length())
			for i := range imethods {
				m := methods.Index(i)
				imethods[i] = imethod{
					name: resolveReflectName(newMethodName(m)),
					typ:  newTypeOff(reflectType(m.Get("typ"))),
				}
			}
			setKindType(rt, &interfaceType{
				rtype:   *rt,
				pkgPath: newName(internalStr(typ.Get("pkg")), "", false, false),
				methods: imethods,
			})
		case Map:
			setKindType(rt, &mapType{
				key:  reflectType(typ.Get("key")),
				elem: reflectType(typ.Get("elem")),
			})
		case Ptr:
			setKindType(rt, &ptrType{
				elem: reflectType(typ.Get("elem")),
			})
		case Slice:
			setKindType(rt, &sliceType{
				elem: reflectType(typ.Get("elem")),
			})
		case Struct:
			fields := typ.Get("fields")
			reflectFields := make([]structField, fields.Length())
			for i := range reflectFields {
				f := fields.Index(i)
				reflectFields[i] = structField{
					name:   newName(internalStr(f.Get("name")), internalStr(f.Get("tag")), f.Get("exported").Bool(), f.Get("embedded").Bool()),
					typ:    reflectType(f.Get("typ")),
					offset: uintptr(i),
				}
			}
			setKindType(rt, &structType{
				rtype:   *rt,
				pkgPath: newName(internalStr(typ.Get("pkgPath")), "", false, false),
				fields:  reflectFields,
			})
		}
	}

	return (*rtype)(unsafe.Pointer(typ.Get("reflectType").Unsafe()))
}

func setKindType(rt *rtype, kindType interface{}) {
	js.InternalObject(rt).Set("kindType", js.InternalObject(kindType))
	js.InternalObject(kindType).Set("rtype", js.InternalObject(rt))
}

type uncommonType struct {
	pkgPath nameOff
	mcount  uint16
	xcount  uint16
	moff    uint32

	_methods []method
}

func (t *uncommonType) methods() []method {
	return t._methods
}

func (t *uncommonType) exportedMethods() []method {
	return t._methods[:t.xcount:t.xcount]
}

func (t *rtype) uncommon() *uncommonType {
	obj := js.InternalObject(t).Get("uncommonType")
	if obj == js.Undefined {
		return nil
	}
	return (*uncommonType)(unsafe.Pointer(obj.Unsafe()))
}

type funcType struct {
	rtype    `reflect:"func"`
	inCount  uint16
	outCount uint16

	_in  []*rtype
	_out []*rtype
}

func (t *funcType) in() []*rtype {
	return t._in
}

func (t *funcType) out() []*rtype {
	return t._out
}

type name struct {
	bytes *byte
}

type nameData struct {
	name     string
	tag      string
	exported bool
	embedded bool
	pkgPath  string
}

var nameMap = make(map[*byte]*nameData)

func (n name) name() (s string) { return nameMap[n.bytes].name }
func (n name) tag() (s string)  { return nameMap[n.bytes].tag }
func (n name) pkgPath() string  { return nameMap[n.bytes].pkgPath }
func (n name) isExported() bool { return nameMap[n.bytes].exported }
func (n name) embedded() bool   { return nameMap[n.bytes].embedded }
func (n name) setPkgPath(pkgpath string) {
	nameMap[n.bytes].pkgPath = pkgpath
}

func newName(n, tag string, exported, embedded bool) name {
	b := new(byte)
	nameMap[b] = &nameData{
		name:     n,
		tag:      tag,
		exported: exported,
		embedded: embedded,
	}
	return name{
		bytes: b,
	}
}

// newMethodName creates name instance for a method.
//
// Input object is expected to be an entry of the "methods" list of the
// corresponding JS type.
func newMethodName(m *js.Object) name {
	b := new(byte)
	nameMap[b] = &nameData{
		name:     internalStr(m.Get("name")),
		tag:      "",
		pkgPath:  internalStr(m.Get("pkg")),
		exported: internalStr(m.Get("pkg")) == "",
	}
	return name{bytes: b}
}

var nameOffList []name

func (t *rtype) nameOff(off nameOff) name {
	return nameOffList[int(off)]
}

func resolveReflectName(n name) nameOff {
	i := len(nameOffList)
	nameOffList = append(nameOffList, n)
	return nameOff(i)
}

var typeOffList []*rtype

func (t *rtype) typeOff(off typeOff) *rtype {
	return typeOffList[int(off)]
}

func newTypeOff(t *rtype) typeOff {
	i := len(typeOffList)
	typeOffList = append(typeOffList, t)
	return typeOff(i)
}

// addReflectOff adds a pointer to the reflection lookup map in the runtime.
// It returns a new ID that can be used as a typeOff or textOff, and will
// be resolved correctly. Implemented in the runtime package.
func addReflectOff(ptr unsafe.Pointer) int32 {
	i := len(typeOffList)
	typeOffList = append(typeOffList, (*rtype)(ptr))
	return int32(i)
}

func internalStr(strObj *js.Object) string {
	var c struct{ str string }
	js.InternalObject(c).Set("str", strObj) // get string without internalizing
	return c.str
}

func isWrapped(typ Type) bool {
	return jsType(typ).Get("wrapped").Bool()
}

func copyStruct(dst, src *js.Object, typ Type) {
	fields := jsType(typ).Get("fields")
	for i := 0; i < fields.Length(); i++ {
		prop := fields.Index(i).Get("prop").String()
		dst.Set(prop, src.Get(prop))
	}
}

func makeValue(t Type, v *js.Object, fl flag) Value {
	rt := t.common()
	if t.Kind() == Array || t.Kind() == Struct || t.Kind() == Ptr {
		return Value{rt, unsafe.Pointer(v.Unsafe()), fl | flag(t.Kind())}
	}
	return Value{rt, unsafe.Pointer(js.Global.Call("$newDataPointer", v, jsType(rt.ptrTo())).Unsafe()), fl | flag(t.Kind()) | flagIndir}
}

func MakeSlice(typ Type, len, cap int) Value {
	if typ.Kind() != Slice {
		panic("reflect.MakeSlice of non-slice type")
	}
	if len < 0 {
		panic("reflect.MakeSlice: negative len")
	}
	if cap < 0 {
		panic("reflect.MakeSlice: negative cap")
	}
	if len > cap {
		panic("reflect.MakeSlice: len > cap")
	}

	return makeValue(typ, js.Global.Call("$makeSlice", jsType(typ), len, cap, js.InternalObject(func() *js.Object { return jsType(typ.Elem()).Call("zero") })), 0)
}

func TypeOf(i interface{}) Type {
	if !initialized { // avoid error of uint8Type
		return &rtype{}
	}
	if i == nil {
		return nil
	}
	return reflectType(js.InternalObject(i).Get("constructor"))
}

func ValueOf(i interface{}) Value {
	if i == nil {
		return Value{}
	}
	return makeValue(reflectType(js.InternalObject(i).Get("constructor")), js.InternalObject(i).Get("$val"), 0)
}

func ArrayOf(count int, elem Type) Type {
	if count < 0 {
		panic("reflect: negative length passed to ArrayOf")
	}

	return reflectType(js.Global.Call("$arrayType", jsType(elem), count))
}

func ChanOf(dir ChanDir, t Type) Type {
	return reflectType(js.Global.Call("$chanType", jsType(t), dir == SendDir, dir == RecvDir))
}

func FuncOf(in, out []Type, variadic bool) Type {
	if variadic && (len(in) == 0 || in[len(in)-1].Kind() != Slice) {
		panic("reflect.FuncOf: last arg of variadic func must be slice")
	}

	jsIn := make([]*js.Object, len(in))
	for i, v := range in {
		jsIn[i] = jsType(v)
	}
	jsOut := make([]*js.Object, len(out))
	for i, v := range out {
		jsOut[i] = jsType(v)
	}
	return reflectType(js.Global.Call("$funcType", jsIn, jsOut, variadic))
}

func MapOf(key, elem Type) Type {
	switch key.Kind() {
	case Func, Map, Slice:
		panic("reflect.MapOf: invalid key type " + key.String())
	}

	return reflectType(js.Global.Call("$mapType", jsType(key), jsType(elem)))
}

func (t *rtype) ptrTo() *rtype {
	return reflectType(js.Global.Call("$ptrType", jsType(t)))
}

func SliceOf(t Type) Type {
	return reflectType(js.Global.Call("$sliceType", jsType(t)))
}

func StructOf(fields []StructField) Type {
	var (
		jsFields  = make([]*js.Object, len(fields))
		fset      = map[string]struct{}{}
		pkgpath   string
		hasGCProg bool
	)
	for i, field := range fields {
		if field.Name == "" {
			panic("reflect.StructOf: field " + strconv.Itoa(i) + " has no name")
		}
		if !isValidFieldName(field.Name) {
			panic("reflect.StructOf: field " + strconv.Itoa(i) + " has invalid name")
		}
		if field.Type == nil {
			panic("reflect.StructOf: field " + strconv.Itoa(i) + " has no type")
		}
		f, fpkgpath := runtimeStructField(field)
		ft := f.typ
		if ft.kind&kindGCProg != 0 {
			hasGCProg = true
		}
		if fpkgpath != "" {
			if pkgpath == "" {
				pkgpath = fpkgpath
			} else if pkgpath != fpkgpath {
				panic("reflect.Struct: fields with different PkgPath " + pkgpath + " and " + fpkgpath)
			}
		}
		name := field.Name
		if f.embedded() {
			// Embedded field
			if field.Type.Kind() == Ptr {
				// Embedded ** and *interface{} are illegal
				elem := field.Type.Elem()
				if k := elem.Kind(); k == Ptr || k == Interface {
					panic("reflect.StructOf: illegal anonymous field type " + field.Type.String())
				}
			}
			switch field.Type.Kind() {
			case Interface:
			case Ptr:
				ptr := (*ptrType)(unsafe.Pointer(ft))
				if unt := ptr.uncommon(); unt != nil {
					if i > 0 && unt.mcount > 0 {
						// Issue 15924.
						panic("reflect: embedded type with methods not implemented if type is not first field")
					}
					if len(fields) > 1 {
						panic("reflect: embedded type with methods not implemented if there is more than one field")
					}
				}
			default:
				if unt := ft.uncommon(); unt != nil {
					if i > 0 && unt.mcount > 0 {
						// Issue 15924.
						panic("reflect: embedded type with methods not implemented if type is not first field")
					}
					if len(fields) > 1 && ft.kind&kindDirectIface != 0 {
						panic("reflect: embedded type with methods not implemented for non-pointer type")
					}
				}
			}
		}

		if _, dup := fset[name]; dup && name != "_" {
			panic("reflect.StructOf: duplicate field " + name)
		}
		fset[name] = struct{}{}
		// To be consistent with Compiler's behavior we need to avoid externalizing
		// the "name" property. The line below is effectively an inverse of the
		// internalStr() function.
		jsf := js.InternalObject(struct{ name string }{name})
		// The rest is set through the js.Object() interface, which the compiler will
		// externalize for us.
		jsf.Set("prop", name)
		jsf.Set("exported", f.name.isExported())
		jsf.Set("typ", jsType(field.Type))
		jsf.Set("tag", field.Tag)
		jsf.Set("embedded", field.Anonymous)
		jsFields[i] = jsf
	}
	_ = hasGCProg
	typ := js.Global.Call("$structType", "", jsFields)
	if pkgpath != "" {
		typ.Set("pkgPath", pkgpath)
	}
	return reflectType(typ)
}

func Zero(typ Type) Value {
	return makeValue(typ, jsType(typ).Call("zero"), 0)
}

func unsafe_New(typ *rtype) unsafe.Pointer {
	switch typ.Kind() {
	case Struct:
		return unsafe.Pointer(jsType(typ).Get("ptr").New().Unsafe())
	case Array:
		return unsafe.Pointer(jsType(typ).Call("zero").Unsafe())
	default:
		return unsafe.Pointer(js.Global.Call("$newDataPointer", jsType(typ).Call("zero"), jsType(typ.ptrTo())).Unsafe())
	}
}

func makeInt(f flag, bits uint64, t Type) Value {
	typ := t.common()
	ptr := unsafe_New(typ)
	switch typ.Kind() {
	case Int8:
		*(*int8)(ptr) = int8(bits)
	case Int16:
		*(*int16)(ptr) = int16(bits)
	case Int, Int32:
		*(*int32)(ptr) = int32(bits)
	case Int64:
		*(*int64)(ptr) = int64(bits)
	case Uint8:
		*(*uint8)(ptr) = uint8(bits)
	case Uint16:
		*(*uint16)(ptr) = uint16(bits)
	case Uint, Uint32, Uintptr:
		*(*uint32)(ptr) = uint32(bits)
	case Uint64:
		*(*uint64)(ptr) = uint64(bits)
	}
	return Value{typ, ptr, f | flagIndir | flag(typ.Kind())}
}

func MakeFunc(typ Type, fn func(args []Value) (results []Value)) Value {
	if typ.Kind() != Func {
		panic("reflect: call of MakeFunc with non-Func type")
	}

	t := typ.common()
	ftyp := (*funcType)(unsafe.Pointer(t))

	fv := js.MakeFunc(func(this *js.Object, arguments []*js.Object) interface{} {
		// Convert raw JS arguments into []Value the user-supplied function expects.
		args := make([]Value, ftyp.NumIn())
		for i := range args {
			argType := ftyp.In(i).common()
			args[i] = makeValue(argType, arguments[i], 0)
		}

		// Call the user-supplied function.
		resultsSlice := fn(args)

		// Verify that returned value types are compatible with the function type specified by the caller.
		if want, got := ftyp.NumOut(), len(resultsSlice); want != got {
			panic("reflect: expected " + strconv.Itoa(want) + " return values, got " + strconv.Itoa(got))
		}
		for i, rtyp := range ftyp.out() {
			if !resultsSlice[i].Type().AssignableTo(rtyp) {
				panic("reflect: " + strconv.Itoa(i) + " return value type is not compatible with the function declaration")
			}
		}

		// Rearrange return values according to the expected function signature.
		switch ftyp.NumOut() {
		case 0:
			return nil
		case 1:
			return resultsSlice[0].object()
		default:
			results := js.Global.Get("Array").New(ftyp.NumOut())
			for i, r := range resultsSlice {
				results.SetIndex(i, r.object())
			}
			return results
		}
	})

	return Value{t, unsafe.Pointer(fv.Unsafe()), flag(Func)}
}

func typedmemmove(t *rtype, dst, src unsafe.Pointer) {
	js.InternalObject(dst).Call("$set", js.InternalObject(src).Call("$get"))
}

func loadScalar(p unsafe.Pointer, n uintptr) uintptr {
	return js.InternalObject(p).Call("$get").Unsafe()
}

func makechan(typ *rtype, size int) (ch unsafe.Pointer) {
	ctyp := (*chanType)(unsafe.Pointer(typ))
	return unsafe.Pointer(js.Global.Get("$Chan").New(jsType(ctyp.elem), size).Unsafe())
}

func makemap(t *rtype, cap int) (m unsafe.Pointer) {
	return unsafe.Pointer(js.Global.Get("Map").New().Unsafe())
}

func keyFor(t *rtype, key unsafe.Pointer) (*js.Object, *js.Object) {
	kv := js.InternalObject(key)
	if kv.Get("$get") != js.Undefined {
		kv = kv.Call("$get")
	}
	k := jsType(t.Key()).Call("keyFor", kv)
	return kv, k
}

func mapaccess(t *rtype, m, key unsafe.Pointer) unsafe.Pointer {
	if !js.InternalObject(m).Bool() {
		return nil // nil map
	}
	_, k := keyFor(t, key)
	entry := js.InternalObject(m).Call("get", k)
	if entry == js.Undefined {
		return nil
	}
	return unsafe.Pointer(js.Global.Call("$newDataPointer", entry.Get("v"), jsType(PtrTo(t.Elem()))).Unsafe())
}

func mapassign(t *rtype, m, key, val unsafe.Pointer) {
	kv, k := keyFor(t, key)
	jsVal := js.InternalObject(val).Call("$get")
	et := t.Elem()
	if et.Kind() == Struct {
		newVal := jsType(et).Call("zero")
		copyStruct(newVal, jsVal, et)
		jsVal = newVal
	}
	entry := js.Global.Get("Object").New()
	entry.Set("k", kv)
	entry.Set("v", jsVal)
	js.InternalObject(m).Call("set", k, entry)
}

func mapdelete(t *rtype, m unsafe.Pointer, key unsafe.Pointer) {
	_, k := keyFor(t, key)
	if !js.InternalObject(m).Bool() {
		return // nil map
	}
	js.InternalObject(m).Call("delete", k)
}

// TODO(nevkonatkte): The following three "faststr" implementations are meant to
// perform better for the common case of string-keyed maps (see upstream:
// https://github.com/golang/go/commit/23832ba2e2fb396cda1dacf3e8afcb38ec36dcba)
// However, the stubs below will perform the same or worse because of the extra
// string-to-pointer conversion. Not sure how to fix this without significant
// code duplication, however.

func mapaccess_faststr(t *rtype, m unsafe.Pointer, key string) (val unsafe.Pointer) {
	return mapaccess(t, m, unsafe.Pointer(&key))
}

func mapassign_faststr(t *rtype, m unsafe.Pointer, key string, val unsafe.Pointer) {
	mapassign(t, m, unsafe.Pointer(&key), val)
}

func mapdelete_faststr(t *rtype, m unsafe.Pointer, key string) {
	mapdelete(t, m, unsafe.Pointer(&key))
}

type hiter struct {
	t    Type
	m    *js.Object // Underlying map object.
	keys *js.Object
	i    int

	// last is the last object the iterator indicates. If this object exists, the
	// functions that return the current key or value returns this object,
	// regardless of the current iterator. It is because the current iterator
	// might be stale due to key deletion in a loop.
	last *js.Object
}

func (iter *hiter) skipUntilValidKey() {
	for iter.i < iter.keys.Length() {
		k := iter.keys.Index(iter.i)
		entry := iter.m.Call("get", k)
		if entry != js.Undefined {
			break
		}
		// The key is already deleted. Move on the next item.
		iter.i++
	}
}

func mapiterinit(t *rtype, m unsafe.Pointer, it *hiter) {
	mapObj := js.InternalObject(m)
	keys := js.Global.Get("Array").New()
	if mapObj.Get("keys") != js.Undefined {
		keysIter := mapObj.Call("keys")
		if mapObj.Get("keys") != js.Undefined {
			keys = js.Global.Get("Array").Call("from", keysIter)
		}
	}

	*it = hiter{
		t:    t,
		m:    mapObj,
		keys: keys,
		i:    0,
		last: nil,
	}
}

func mapiterkey(it *hiter) unsafe.Pointer {
	var kv *js.Object
	if it.last != nil {
		kv = it.last
	} else {
		it.skipUntilValidKey()
		if it.i == it.keys.Length() {
			return nil
		}
		k := it.keys.Index(it.i)
		kv = it.m.Call("get", k)

		// Record the key-value pair for later accesses.
		it.last = kv
	}
	return unsafe.Pointer(js.Global.Call("$newDataPointer", kv.Get("k"), jsType(PtrTo(it.t.Key()))).Unsafe())
}

func mapiterelem(it *hiter) unsafe.Pointer {
	var kv *js.Object
	if it.last != nil {
		kv = it.last
	} else {
		it.skipUntilValidKey()
		if it.i == it.keys.Length() {
			return nil
		}
		k := it.keys.Index(it.i)
		kv = it.m.Call("get", k)
		it.last = kv
	}
	return unsafe.Pointer(js.Global.Call("$newDataPointer", kv.Get("v"), jsType(PtrTo(it.t.Elem()))).Unsafe())
}

func mapiternext(it *hiter) {
	it.last = nil
	it.i++
}

func maplen(m unsafe.Pointer) int {
	return js.InternalObject(m).Get("size").Int()
}

func cvtDirect(v Value, typ Type) Value {
	srcVal := v.object()
	if srcVal == jsType(v.typ).Get("nil") {
		return makeValue(typ, jsType(typ).Get("nil"), v.flag)
	}

	var val *js.Object
	switch k := typ.Kind(); k {
	case Slice:
		slice := jsType(typ).New(srcVal.Get("$array"))
		slice.Set("$offset", srcVal.Get("$offset"))
		slice.Set("$length", srcVal.Get("$length"))
		slice.Set("$capacity", srcVal.Get("$capacity"))
		val = js.Global.Call("$newDataPointer", slice, jsType(PtrTo(typ)))
	case Ptr:
		switch typ.Elem().Kind() {
		case Struct:
			if typ.Elem() == v.typ.Elem() {
				val = srcVal
				break
			}
			val = jsType(typ).New()
			copyStruct(val, srcVal, typ.Elem())
		case Array:
			// Unlike other pointers, array pointers are "wrapped" types (see
			// isWrapped() in the compiler package), and are represented by a native
			// javascript array object here.
			val = srcVal
		default:
			val = jsType(typ).New(srcVal.Get("$get"), srcVal.Get("$set"))
		}
	case Struct:
		val = jsType(typ).Get("ptr").New()
		copyStruct(val, srcVal, typ)
	case Array, Bool, Chan, Func, Interface, Map, String, UnsafePointer:
		val = js.InternalObject(v.ptr)
	default:
		panic(&ValueError{"reflect.Convert", k})
	}
	return Value{typ.common(), unsafe.Pointer(val.Unsafe()), v.flag.ro() | v.flag&flagIndir | flag(typ.Kind())}
}

// convertOp: []T -> *[N]T
func cvtSliceArrayPtr(v Value, t Type) Value {
	slice := v.object()

	slen := slice.Get("$length").Int()
	alen := t.Elem().Len()
	if alen > slen {
		panic("reflect: cannot convert slice with length " + itoa.Itoa(slen) + " to pointer to array with length " + itoa.Itoa(alen))
	}
	array := js.Global.Call("$sliceToGoArray", slice, jsType(t))
	return Value{t.common(), unsafe.Pointer(array.Unsafe()), v.flag&^(flagIndir|flagAddr|flagKindMask) | flag(Ptr)}
}

// convertOp: []T -> [N]T
func cvtSliceArray(v Value, t Type) Value {
<<<<<<< HEAD
	return cvtSliceArrayPtr(v, t).Elem()
=======
	n := t.Len()
	if n > v.Len() {
		panic("reflect: cannot convert slice with length " + itoa.Itoa(v.Len()) + " to array with length " + itoa.Itoa(n))
	}

	slice := v.object()
	dst := MakeSlice(SliceOf(t.Elem()), n, n).object()
	js.Global.Call("$copySlice", dst, slice)

	return Value{t.common(), unsafe.Pointer(dst.Unsafe()), v.flag&^(flagAddr|flagKindMask) | flag(Array)}
>>>>>>> a3162a63
}

func Copy(dst, src Value) int {
	dk := dst.kind()
	if dk != Array && dk != Slice {
		panic(&ValueError{"reflect.Copy", dk})
	}
	if dk == Array {
		dst.mustBeAssignable()
	}
	dst.mustBeExported()

	sk := src.kind()
	var stringCopy bool
	if sk != Array && sk != Slice {
		stringCopy = sk == String && dst.typ.Elem().Kind() == Uint8
		if !stringCopy {
			panic(&ValueError{"reflect.Copy", sk})
		}
	}
	src.mustBeExported()

	if !stringCopy {
		typesMustMatch("reflect.Copy", dst.typ.Elem(), src.typ.Elem())
	}

	dstVal := dst.object()
	if dk == Array {
		dstVal = jsType(SliceOf(dst.typ.Elem())).New(dstVal)
	}

	srcVal := src.object()
	if sk == Array {
		srcVal = jsType(SliceOf(src.typ.Elem())).New(srcVal)
	}

	if stringCopy {
		return js.Global.Call("$copyString", dstVal, srcVal).Int()
	}
	return js.Global.Call("$copySlice", dstVal, srcVal).Int()
}

func methodReceiver(op string, v Value, i int) (_ *rtype, t *funcType, fn unsafe.Pointer) {
	var prop string
	if v.typ.Kind() == Interface {
		tt := (*interfaceType)(unsafe.Pointer(v.typ))
		if i < 0 || i >= len(tt.methods) {
			panic("reflect: internal error: invalid method index")
		}
		m := &tt.methods[i]
		if !tt.nameOff(m.name).isExported() {
			panic("reflect: " + op + " of unexported method")
		}
		t = (*funcType)(unsafe.Pointer(tt.typeOff(m.typ)))
		prop = tt.nameOff(m.name).name()
	} else {
		ms := v.typ.exportedMethods()
		if uint(i) >= uint(len(ms)) {
			panic("reflect: internal error: invalid method index")
		}
		m := ms[i]
		if !v.typ.nameOff(m.name).isExported() {
			panic("reflect: " + op + " of unexported method")
		}
		t = (*funcType)(unsafe.Pointer(v.typ.typeOff(m.mtyp)))
		prop = js.Global.Call("$methodSet", jsType(v.typ)).Index(i).Get("prop").String()
	}
	rcvr := v.object()
	if isWrapped(v.typ) {
		rcvr = jsType(v.typ).New(rcvr)
	}
	fn = unsafe.Pointer(rcvr.Get(prop).Unsafe())
	return
}

func valueInterface(v Value, safe bool) interface{} {
	if v.flag == 0 {
		panic(&ValueError{"reflect.Value.Interface", 0})
	}
	if safe && v.flag&flagRO != 0 {
		panic("reflect.Value.Interface: cannot return value obtained from unexported field or method")
	}
	if v.flag&flagMethod != 0 {
		v = makeMethodValue("Interface", v)
	}

	if isWrapped(v.typ) {
		if v.flag&flagIndir != 0 && v.Kind() == Struct {
			cv := jsType(v.typ).Call("zero")
			copyStruct(cv, v.object(), v.typ)
			return interface{}(unsafe.Pointer(jsType(v.typ).New(cv).Unsafe()))
		}
		return interface{}(unsafe.Pointer(jsType(v.typ).New(v.object()).Unsafe()))
	}
	return interface{}(unsafe.Pointer(v.object().Unsafe()))
}

func ifaceE2I(t *rtype, src interface{}, dst unsafe.Pointer) {
	js.InternalObject(dst).Call("$set", js.InternalObject(src))
}

func makeMethodValue(op string, v Value) Value {
	if v.flag&flagMethod == 0 {
		panic("reflect: internal error: invalid use of makePartialFunc")
	}

	_, _, fn := methodReceiver(op, v, int(v.flag)>>flagMethodShift)
	rcvr := v.object()
	if isWrapped(v.typ) {
		rcvr = jsType(v.typ).New(rcvr)
	}
	fv := js.MakeFunc(func(this *js.Object, arguments []*js.Object) interface{} {
		return js.InternalObject(fn).Call("apply", rcvr, arguments)
	})
	return Value{v.Type().common(), unsafe.Pointer(fv.Unsafe()), v.flag.ro() | flag(Func)}
}

func (t *rtype) pointers() bool {
	switch t.Kind() {
	case Ptr, Map, Chan, Func, Struct, Array:
		return true
	default:
		return false
	}
}

func (t *rtype) Comparable() bool {
	switch t.Kind() {
	case Func, Slice, Map:
		return false
	case Array:
		return t.Elem().Comparable()
	case Struct:
		for i := 0; i < t.NumField(); i++ {
			if !t.Field(i).Type.Comparable() {
				return false
			}
		}
	}
	return true
}

func (t *rtype) Method(i int) (m Method) {
	if t.Kind() == Interface {
		tt := (*interfaceType)(unsafe.Pointer(t))
		return tt.Method(i)
	}
	methods := t.exportedMethods()
	if i < 0 || i >= len(methods) {
		panic("reflect: Method index out of range")
	}
	p := methods[i]
	pname := t.nameOff(p.name)
	m.Name = pname.name()
	fl := flag(Func)
	mtyp := t.typeOff(p.mtyp)
	ft := (*funcType)(unsafe.Pointer(mtyp))
	in := make([]Type, 0, 1+len(ft.in()))
	in = append(in, t)
	for _, arg := range ft.in() {
		in = append(in, arg)
	}
	out := make([]Type, 0, len(ft.out()))
	for _, ret := range ft.out() {
		out = append(out, ret)
	}
	mt := FuncOf(in, out, ft.IsVariadic())
	m.Type = mt
	prop := js.Global.Call("$methodSet", js.InternalObject(t).Get("jsType")).Index(i).Get("prop").String()
	fn := js.MakeFunc(func(this *js.Object, arguments []*js.Object) interface{} {
		rcvr := arguments[0]
		return rcvr.Get(prop).Call("apply", rcvr, arguments[1:])
	})
	m.Func = Value{mt.(*rtype), unsafe.Pointer(fn.Unsafe()), fl}

	m.Index = i
	return m
}

func (v Value) object() *js.Object {
	if v.typ.Kind() == Array || v.typ.Kind() == Struct {
		return js.InternalObject(v.ptr)
	}
	if v.flag&flagIndir != 0 {
		val := js.InternalObject(v.ptr).Call("$get")
		if val != js.Global.Get("$ifaceNil") && val.Get("constructor") != jsType(v.typ) {
			switch v.typ.Kind() {
			case Uint64, Int64:
				val = jsType(v.typ).New(val.Get("$high"), val.Get("$low"))
			case Complex64, Complex128:
				val = jsType(v.typ).New(val.Get("$real"), val.Get("$imag"))
			case Slice:
				if val == val.Get("constructor").Get("nil") {
					val = jsType(v.typ).Get("nil")
					break
				}
				newVal := jsType(v.typ).New(val.Get("$array"))
				newVal.Set("$offset", val.Get("$offset"))
				newVal.Set("$length", val.Get("$length"))
				newVal.Set("$capacity", val.Get("$capacity"))
				val = newVal
			}
		}
		return js.InternalObject(val.Unsafe())
	}
	return js.InternalObject(v.ptr)
}

func (v Value) assignTo(context string, dst *rtype, target unsafe.Pointer) Value {
	if v.flag&flagMethod != 0 {
		v = makeMethodValue(context, v)
	}

	switch {
	case directlyAssignable(dst, v.typ):
		// Overwrite type so that they match.
		// Same memory layout, so no harm done.
		fl := v.flag&(flagAddr|flagIndir) | v.flag.ro()
		fl |= flag(dst.Kind())
		return Value{dst, v.ptr, fl}

	case implements(dst, v.typ):
		if target == nil {
			target = unsafe_New(dst)
		}
		// GopherJS: Skip the v.Kind() == Interface && v.IsNil() if statement
		//           from upstream. ifaceE2I below does not panic, and it needs
		//           to run, given its custom implementation.
		x := valueInterface(v, false)
		if dst.NumMethod() == 0 {
			*(*interface{})(target) = x
		} else {
			ifaceE2I(dst, x, target)
		}
		return Value{dst, target, flagIndir | flag(Interface)}
	}

	// Failed.
	panic(context + ": value of type " + v.typ.String() + " is not assignable to type " + dst.String())
}

var callHelper = js.Global.Get("$call").Interface().(func(...interface{}) *js.Object)

func (v Value) call(op string, in []Value) []Value {
	var (
		t    *funcType
		fn   unsafe.Pointer
		rcvr *js.Object
	)
	if v.flag&flagMethod != 0 {
		_, t, fn = methodReceiver(op, v, int(v.flag)>>flagMethodShift)
		rcvr = v.object()
		if isWrapped(v.typ) {
			rcvr = jsType(v.typ).New(rcvr)
		}
	} else {
		t = (*funcType)(unsafe.Pointer(v.typ))
		fn = unsafe.Pointer(v.object().Unsafe())
		rcvr = js.Undefined
	}

	if fn == nil {
		panic("reflect.Value.Call: call of nil function")
	}

	isSlice := op == "CallSlice"
	n := t.NumIn()
	if isSlice {
		if !t.IsVariadic() {
			panic("reflect: CallSlice of non-variadic function")
		}
		if len(in) < n {
			panic("reflect: CallSlice with too few input arguments")
		}
		if len(in) > n {
			panic("reflect: CallSlice with too many input arguments")
		}
	} else {
		if t.IsVariadic() {
			n--
		}
		if len(in) < n {
			panic("reflect: Call with too few input arguments")
		}
		if !t.IsVariadic() && len(in) > n {
			panic("reflect: Call with too many input arguments")
		}
	}
	for _, x := range in {
		if x.Kind() == Invalid {
			panic("reflect: " + op + " using zero Value argument")
		}
	}
	for i := 0; i < n; i++ {
		if xt, targ := in[i].Type(), t.In(i); !xt.AssignableTo(targ) {
			panic("reflect: " + op + " using " + xt.String() + " as type " + targ.String())
		}
	}
	if !isSlice && t.IsVariadic() {
		// prepare slice for remaining values
		m := len(in) - n
		slice := MakeSlice(t.In(n), m, m)
		elem := t.In(n).Elem()
		for i := 0; i < m; i++ {
			x := in[n+i]
			if xt := x.Type(); !xt.AssignableTo(elem) {
				panic("reflect: cannot use " + xt.String() + " as type " + elem.String() + " in " + op)
			}
			slice.Index(i).Set(x)
		}
		origIn := in
		in = make([]Value, n+1)
		copy(in[:n], origIn)
		in[n] = slice
	}

	nin := len(in)
	if nin != t.NumIn() {
		panic("reflect.Value.Call: wrong argument count")
	}
	nout := t.NumOut()

	argsArray := js.Global.Get("Array").New(t.NumIn())
	for i, arg := range in {
		argsArray.SetIndex(i, unwrapJsObject(t.In(i), arg.assignTo("reflect.Value.Call", t.In(i).common(), nil).object()))
	}
	results := callHelper(js.InternalObject(fn), rcvr, argsArray)

	switch nout {
	case 0:
		return nil
	case 1:
		return []Value{makeValue(t.Out(0), wrapJsObject(t.Out(0), results), 0)}
	default:
		ret := make([]Value, nout)
		for i := range ret {
			ret[i] = makeValue(t.Out(i), wrapJsObject(t.Out(i), results.Index(i)), 0)
		}
		return ret
	}
}

func (v Value) Cap() int {
	k := v.kind()
	switch k {
	case Array:
		return v.typ.Len()
	case Chan, Slice:
		return v.object().Get("$capacity").Int()
	case Ptr:
		if v.typ.Elem().Kind() == Array {
			return v.typ.Elem().Len()
		}
		panic("reflect: call of reflect.Value.Cap on ptr to non-array Value")
	}
	panic(&ValueError{"reflect.Value.Cap", k})
}

var jsObjectPtr = reflectType(js.Global.Get("$jsObjectPtr"))

func wrapJsObject(typ Type, val *js.Object) *js.Object {
	if typ == jsObjectPtr {
		return jsType(jsObjectPtr).New(val)
	}
	return val
}

func unwrapJsObject(typ Type, val *js.Object) *js.Object {
	if typ == jsObjectPtr {
		return val.Get("object")
	}
	return val
}

func (v Value) Elem() Value {
	switch k := v.kind(); k {
	case Interface:
		val := v.object()
		if val == js.Global.Get("$ifaceNil") {
			return Value{}
		}
		typ := reflectType(val.Get("constructor"))
		return makeValue(typ, val.Get("$val"), v.flag.ro())

	case Ptr:
		if v.IsNil() {
			return Value{}
		}
		val := v.object()
		tt := (*ptrType)(unsafe.Pointer(v.typ))
		fl := v.flag&flagRO | flagIndir | flagAddr
		fl |= flag(tt.elem.Kind())
		return Value{tt.elem, unsafe.Pointer(wrapJsObject(tt.elem, val).Unsafe()), fl}

	default:
		panic(&ValueError{"reflect.Value.Elem", k})
	}
}

func (v Value) Field(i int) Value {
	if v.kind() != Struct {
		panic(&ValueError{"reflect.Value.Field", v.kind()})
	}
	tt := (*structType)(unsafe.Pointer(v.typ))
	if uint(i) >= uint(len(tt.fields)) {
		panic("reflect: Field index out of range")
	}

	prop := jsType(v.typ).Get("fields").Index(i).Get("prop").String()
	field := &tt.fields[i]
	typ := field.typ

	fl := v.flag&(flagStickyRO|flagIndir|flagAddr) | flag(typ.Kind())
	if !field.name.isExported() {
		if field.embedded() {
			fl |= flagEmbedRO
		} else {
			fl |= flagStickyRO
		}
	}

	if tag := tt.fields[i].name.tag(); tag != "" && i != 0 {
		if jsTag := getJsTag(tag); jsTag != "" {
			for {
				v = v.Field(0)
				if v.typ == jsObjectPtr {
					o := v.object().Get("object")
					return Value{typ, unsafe.Pointer(jsType(PtrTo(typ)).New(
						js.InternalObject(func() *js.Object { return js.Global.Call("$internalize", o.Get(jsTag), jsType(typ)) }),
						js.InternalObject(func(x *js.Object) { o.Set(jsTag, js.Global.Call("$externalize", x, jsType(typ))) }),
					).Unsafe()), fl}
				}
				if v.typ.Kind() == Ptr {
					v = v.Elem()
				}
			}
		}
	}

	s := js.InternalObject(v.ptr)
	if fl&flagIndir != 0 && typ.Kind() != Array && typ.Kind() != Struct {
		return Value{typ, unsafe.Pointer(jsType(PtrTo(typ)).New(
			js.InternalObject(func() *js.Object { return wrapJsObject(typ, s.Get(prop)) }),
			js.InternalObject(func(x *js.Object) { s.Set(prop, unwrapJsObject(typ, x)) }),
		).Unsafe()), fl}
	}
	return makeValue(typ, wrapJsObject(typ, s.Get(prop)), fl)
}

func getJsTag(tag string) string {
	for tag != "" {
		// skip leading space
		i := 0
		for i < len(tag) && tag[i] == ' ' {
			i++
		}
		tag = tag[i:]
		if tag == "" {
			break
		}

		// scan to colon.
		// a space or a quote is a syntax error
		i = 0
		for i < len(tag) && tag[i] != ' ' && tag[i] != ':' && tag[i] != '"' {
			i++
		}
		if i+1 >= len(tag) || tag[i] != ':' || tag[i+1] != '"' {
			break
		}
		name := string(tag[:i])
		tag = tag[i+1:]

		// scan quoted string to find value
		i = 1
		for i < len(tag) && tag[i] != '"' {
			if tag[i] == '\\' {
				i++
			}
			i++
		}
		if i >= len(tag) {
			break
		}
		qvalue := string(tag[:i+1])
		tag = tag[i+1:]

		if name == "js" {
			value, _ := strconv.Unquote(qvalue)
			return value
		}
	}
	return ""
}

func (v Value) UnsafePointer() unsafe.Pointer {
	return v.ptr
}

func (v Value) grow(n int) {
	if n < 0 {
		panic(`reflect.Value.Grow: negative len`)
	}

	s := v.object()
	len := s.Get(`$length`).Int()
	if len+n < 0 {
		panic(`reflect.Value.Grow: slice overflow`)
	}

	cap := s.Get(`$capacity`).Int()
	if len+n > cap {
		ns := js.Global.Call("$growSlice", s, len+n)
		js.InternalObject(v.ptr).Call("$set", ns)
	}
}

func (v Value) extendSlice(n int) Value {
	v.mustBeExported()
	v.mustBe(Slice)

	s := v.object()
	sNil := jsType(v.typ).Get(`nil`)
	fl := flagIndir | flag(Slice)
	if s == sNil && n <= 0 {
		return makeValue(v.typ, wrapJsObject(v.typ, sNil), fl)
	}

	newSlice := jsType(v.typ).New(s.Get("$array"))
	newSlice.Set("$offset", s.Get("$offset"))
	newSlice.Set("$length", s.Get("$length"))
	newSlice.Set("$capacity", s.Get("$capacity"))

	v2 := makeValue(v.typ, wrapJsObject(v.typ, newSlice), fl)
	v2.grow(n)
	s2 := v2.object()
	s2.Set(`$length`, s2.Get(`$length`).Int()+n)
	return v2
}

func (v Value) Index(i int) Value {
	switch k := v.kind(); k {
	case Array:
		tt := (*arrayType)(unsafe.Pointer(v.typ))
		if i < 0 || i > int(tt.len) {
			panic("reflect: array index out of range")
		}
		typ := tt.elem
		fl := v.flag&(flagIndir|flagAddr) | v.flag.ro() | flag(typ.Kind())

		a := js.InternalObject(v.ptr)
		if fl&flagIndir != 0 && typ.Kind() != Array && typ.Kind() != Struct {
			return Value{typ, unsafe.Pointer(jsType(PtrTo(typ)).New(
				js.InternalObject(func() *js.Object { return wrapJsObject(typ, a.Index(i)) }),
				js.InternalObject(func(x *js.Object) { a.SetIndex(i, unwrapJsObject(typ, x)) }),
			).Unsafe()), fl}
		}
		return makeValue(typ, wrapJsObject(typ, a.Index(i)), fl)

	case Slice:
		s := v.object()
		if i < 0 || i >= s.Get("$length").Int() {
			panic("reflect: slice index out of range")
		}
		tt := (*sliceType)(unsafe.Pointer(v.typ))
		typ := tt.elem
		fl := flagAddr | flagIndir | v.flag.ro() | flag(typ.Kind())

		i += s.Get("$offset").Int()
		a := s.Get("$array")
		if fl&flagIndir != 0 && typ.Kind() != Array && typ.Kind() != Struct {
			return Value{typ, unsafe.Pointer(jsType(PtrTo(typ)).New(
				js.InternalObject(func() *js.Object { return wrapJsObject(typ, a.Index(i)) }),
				js.InternalObject(func(x *js.Object) { a.SetIndex(i, unwrapJsObject(typ, x)) }),
			).Unsafe()), fl}
		}
		return makeValue(typ, wrapJsObject(typ, a.Index(i)), fl)

	case String:
		str := *(*string)(v.ptr)
		if i < 0 || i >= len(str) {
			panic("reflect: string index out of range")
		}
		fl := v.flag.ro() | flag(Uint8) | flagIndir
		c := str[i]
		return Value{uint8Type, unsafe.Pointer(&c), fl}

	default:
		panic(&ValueError{"reflect.Value.Index", k})
	}
}

func (v Value) InterfaceData() [2]uintptr {
	panic(errors.New("InterfaceData is not supported by GopherJS"))
}

func (v Value) SetZero() {
	v.mustBeAssignable()
	v.Set(Zero(v.typ))
}

func (v Value) IsNil() bool {
	switch k := v.kind(); k {
	case Ptr, Slice:
		return v.object() == jsType(v.typ).Get("nil")
	case Chan:
		return v.object() == js.Global.Get("$chanNil")
	case Func:
		return v.object() == js.Global.Get("$throwNilPointerError")
	case Map:
		return v.object() == js.InternalObject(false)
	case Interface:
		return v.object() == js.Global.Get("$ifaceNil")
	case UnsafePointer:
		return v.object().Unsafe() == 0
	default:
		panic(&ValueError{"reflect.Value.IsNil", k})
	}
}

func (v Value) Len() int {
	switch k := v.kind(); k {
	case Array, String:
		return v.object().Length()
	case Slice:
		return v.object().Get("$length").Int()
	case Chan:
		return v.object().Get("$buffer").Get("length").Int()
	case Map:
		return v.object().Get("size").Int()
	case Ptr:
		if v.typ.Elem().Kind() == Array {
			return v.typ.Elem().Len()
		}
		panic("reflect: call of reflect.Value.Len on ptr to non-array Value")
	default:
		panic(&ValueError{"reflect.Value.Len", k})
	}
}

//gopherjs:purge
func (v Value) lenNonSlice() int

func (v Value) Pointer() uintptr {
	switch k := v.kind(); k {
	case Chan, Map, Ptr, UnsafePointer:
		if v.IsNil() {
			return 0
		}
		return v.object().Unsafe()
	case Func:
		if v.IsNil() {
			return 0
		}
		return 1
	case Slice:
		if v.IsNil() {
			return 0
		}
		return v.object().Get("$array").Unsafe()
	default:
		panic(&ValueError{"reflect.Value.Pointer", k})
	}
}

func (v Value) Set(x Value) {
	v.mustBeAssignable()
	x.mustBeExported()
	x = x.assignTo("reflect.Set", v.typ, nil)
	if v.flag&flagIndir != 0 {
		switch v.typ.Kind() {
		case Array, Struct:
			jsType(v.typ).Call("copy", js.InternalObject(v.ptr), js.InternalObject(x.ptr))
		case Interface:
			js.InternalObject(v.ptr).Call("$set", js.InternalObject(valueInterface(x, false)))
		default:
			js.InternalObject(v.ptr).Call("$set", x.object())
		}
		return
	}
	v.ptr = x.ptr
}

func (v Value) bytesSlow() []byte {
	switch v.kind() {
	case Slice:
		if v.typ.Elem().Kind() != Uint8 {
			panic("reflect.Value.Bytes of non-byte slice")
		}
		return *(*[]byte)(v.ptr)
	case Array:
		if v.typ.Elem().Kind() != Uint8 {
			panic("reflect.Value.Bytes of non-byte array")
		}
		if !v.CanAddr() {
			panic("reflect.Value.Bytes of unaddressable byte array")
		}
		// Replace the following with JS to avoid using unsafe pointers.
		//   p := (*byte)(v.ptr)
		//   n := int((*arrayType)(unsafe.Pointer(v.typ)).len)
		//   return unsafe.Slice(p, n)
		return js.InternalObject(v.ptr).Interface().([]byte)
	}
	panic(&ValueError{"reflect.Value.Bytes", v.kind()})
}

func (v Value) SetBytes(x []byte) {
	v.mustBeAssignable()
	v.mustBe(Slice)
	if v.typ.Elem().Kind() != Uint8 {
		panic("reflect.Value.SetBytes of non-byte slice")
	}
	slice := js.InternalObject(x)
	if v.typ.Name() != "" || v.typ.Elem().Name() != "" {
		typedSlice := jsType(v.typ).New(slice.Get("$array"))
		typedSlice.Set("$offset", slice.Get("$offset"))
		typedSlice.Set("$length", slice.Get("$length"))
		typedSlice.Set("$capacity", slice.Get("$capacity"))
		slice = typedSlice
	}
	js.InternalObject(v.ptr).Call("$set", slice)
}

func (v Value) SetCap(n int) {
	v.mustBeAssignable()
	v.mustBe(Slice)
	s := js.InternalObject(v.ptr).Call("$get")
	if n < s.Get("$length").Int() || n > s.Get("$capacity").Int() {
		panic("reflect: slice capacity out of range in SetCap")
	}
	newSlice := jsType(v.typ).New(s.Get("$array"))
	newSlice.Set("$offset", s.Get("$offset"))
	newSlice.Set("$length", s.Get("$length"))
	newSlice.Set("$capacity", n)
	js.InternalObject(v.ptr).Call("$set", newSlice)
}

func (v Value) SetLen(n int) {
	v.mustBeAssignable()
	v.mustBe(Slice)
	s := js.InternalObject(v.ptr).Call("$get")
	if n < 0 || n > s.Get("$capacity").Int() {
		panic("reflect: slice length out of range in SetLen")
	}
	newSlice := jsType(v.typ).New(s.Get("$array"))
	newSlice.Set("$offset", s.Get("$offset"))
	newSlice.Set("$length", n)
	newSlice.Set("$capacity", s.Get("$capacity"))
	js.InternalObject(v.ptr).Call("$set", newSlice)
}

func (v Value) Slice(i, j int) Value {
	var (
		cap int
		typ Type
		s   *js.Object
	)
	switch kind := v.kind(); kind {
	case Array:
		if v.flag&flagAddr == 0 {
			panic("reflect.Value.Slice: slice of unaddressable array")
		}
		tt := (*arrayType)(unsafe.Pointer(v.typ))
		cap = int(tt.len)
		typ = SliceOf(tt.elem)
		s = jsType(typ).New(v.object())

	case Slice:
		typ = v.typ
		s = v.object()
		cap = s.Get("$capacity").Int()

	case String:
		str := *(*string)(v.ptr)
		if i < 0 || j < i || j > len(str) {
			panic("reflect.Value.Slice: string slice index out of bounds")
		}
		return ValueOf(str[i:j])

	default:
		panic(&ValueError{"reflect.Value.Slice", kind})
	}

	if i < 0 || j < i || j > cap {
		panic("reflect.Value.Slice: slice index out of bounds")
	}

	return makeValue(typ, js.Global.Call("$subslice", s, i, j), v.flag.ro())
}

func (v Value) Slice3(i, j, k int) Value {
	var (
		cap int
		typ Type
		s   *js.Object
	)
	switch kind := v.kind(); kind {
	case Array:
		if v.flag&flagAddr == 0 {
			panic("reflect.Value.Slice: slice of unaddressable array")
		}
		tt := (*arrayType)(unsafe.Pointer(v.typ))
		cap = int(tt.len)
		typ = SliceOf(tt.elem)
		s = jsType(typ).New(v.object())

	case Slice:
		typ = v.typ
		s = v.object()
		cap = s.Get("$capacity").Int()

	default:
		panic(&ValueError{"reflect.Value.Slice3", kind})
	}

	if i < 0 || j < i || k < j || k > cap {
		panic("reflect.Value.Slice3: slice index out of bounds")
	}

	return makeValue(typ, js.Global.Call("$subslice", s, i, j, k), v.flag.ro())
}

func (v Value) Close() {
	v.mustBe(Chan)
	v.mustBeExported()
	js.Global.Call("$close", v.object())
}

var selectHelper = js.Global.Get("$select").Interface().(func(...interface{}) *js.Object)

func chanrecv(ch unsafe.Pointer, nb bool, val unsafe.Pointer) (selected, received bool) {
	comms := [][]*js.Object{{js.InternalObject(ch)}}
	if nb {
		comms = append(comms, []*js.Object{})
	}
	selectRes := selectHelper(comms)
	if nb && selectRes.Index(0).Int() == 1 {
		return false, false
	}
	recvRes := selectRes.Index(1)
	js.InternalObject(val).Call("$set", recvRes.Index(0))
	return true, recvRes.Index(1).Bool()
}

func chansend(ch unsafe.Pointer, val unsafe.Pointer, nb bool) bool {
	comms := [][]*js.Object{{js.InternalObject(ch), js.InternalObject(val).Call("$get")}}
	if nb {
		comms = append(comms, []*js.Object{})
	}
	selectRes := selectHelper(comms)
	if nb && selectRes.Index(0).Int() == 1 {
		return false
	}
	return true
}

func rselect(rselects []runtimeSelect) (chosen int, recvOK bool) {
	comms := make([][]*js.Object, len(rselects))
	for i, s := range rselects {
		switch SelectDir(s.dir) {
		case SelectDefault:
			comms[i] = []*js.Object{}
		case SelectRecv:
			ch := js.Global.Get("$chanNil")
			if js.InternalObject(s.ch) != js.InternalObject(0) {
				ch = js.InternalObject(s.ch)
			}
			comms[i] = []*js.Object{ch}
		case SelectSend:
			ch := js.Global.Get("$chanNil")
			var val *js.Object
			if js.InternalObject(s.ch) != js.InternalObject(0) {
				ch = js.InternalObject(s.ch)
				val = js.InternalObject(s.val).Call("$get")
			}
			comms[i] = []*js.Object{ch, val}
		}
	}
	selectRes := selectHelper(comms)
	c := selectRes.Index(0).Int()
	if SelectDir(rselects[c].dir) == SelectRecv {
		recvRes := selectRes.Index(1)
		js.InternalObject(rselects[c].val).Call("$set", recvRes.Index(0))
		return c, recvRes.Index(1).Bool()
	}
	return c, false
}

func DeepEqual(a1, a2 interface{}) bool {
	i1 := js.InternalObject(a1)
	i2 := js.InternalObject(a2)
	if i1 == i2 {
		return true
	}
	if i1 == nil || i2 == nil || i1.Get("constructor") != i2.Get("constructor") {
		return false
	}
	return deepValueEqualJs(ValueOf(a1), ValueOf(a2), nil)
}

func deepValueEqualJs(v1, v2 Value, visited [][2]unsafe.Pointer) bool {
	if !v1.IsValid() || !v2.IsValid() {
		return !v1.IsValid() && !v2.IsValid()
	}
	if v1.Type() != v2.Type() {
		return false
	}
	if v1.Type() == jsObjectPtr {
		return unwrapJsObject(jsObjectPtr, v1.object()) == unwrapJsObject(jsObjectPtr, v2.object())
	}

	switch v1.Kind() {
	case Array, Map, Slice, Struct:
		for _, entry := range visited {
			if v1.ptr == entry[0] && v2.ptr == entry[1] {
				return true
			}
		}
		visited = append(visited, [2]unsafe.Pointer{v1.ptr, v2.ptr})
	}

	switch v1.Kind() {
	case Array, Slice:
		if v1.Kind() == Slice {
			if v1.IsNil() != v2.IsNil() {
				return false
			}
			if v1.object() == v2.object() {
				return true
			}
		}
		n := v1.Len()
		if n != v2.Len() {
			return false
		}
		for i := 0; i < n; i++ {
			if !deepValueEqualJs(v1.Index(i), v2.Index(i), visited) {
				return false
			}
		}
		return true
	case Interface:
		if v1.IsNil() || v2.IsNil() {
			return v1.IsNil() && v2.IsNil()
		}
		return deepValueEqualJs(v1.Elem(), v2.Elem(), visited)
	case Ptr:
		return deepValueEqualJs(v1.Elem(), v2.Elem(), visited)
	case Struct:
		n := v1.NumField()
		for i := 0; i < n; i++ {
			if !deepValueEqualJs(v1.Field(i), v2.Field(i), visited) {
				return false
			}
		}
		return true
	case Map:
		if v1.IsNil() != v2.IsNil() {
			return false
		}
		if v1.object() == v2.object() {
			return true
		}
		keys := v1.MapKeys()
		if len(keys) != v2.Len() {
			return false
		}
		for _, k := range keys {
			val1 := v1.MapIndex(k)
			val2 := v2.MapIndex(k)
			if !val1.IsValid() || !val2.IsValid() || !deepValueEqualJs(val1, val2, visited) {
				return false
			}
		}
		return true
	case Func:
		return v1.IsNil() && v2.IsNil()
	case UnsafePointer:
		return v1.object() == v2.object()
	}

	return js.Global.Call("$interfaceIsEqual", js.InternalObject(valueInterface(v1, false)), js.InternalObject(valueInterface(v2, false))).Bool()
}

func stringsLastIndex(s string, c byte) int {
	for i := len(s) - 1; i >= 0; i-- {
		if s[i] == c {
			return i
		}
	}
	return -1
}

func stringsHasPrefix(s, prefix string) bool {
	return len(s) >= len(prefix) && s[:len(prefix)] == prefix
}

func valueMethodName() string {
	var pc [5]uintptr
	n := runtime.Callers(1, pc[:])
	frames := runtime.CallersFrames(pc[:n])
	var frame runtime.Frame
	for more := true; more; {
		frame, more = frames.Next()
		name := frame.Function

		// Function name extracted from the call stack can be different from
		// vanilla Go, so is not prefixed by "reflect.Value." as needed by the original.
		// See https://cs.opensource.google/go/go/+/refs/tags/go1.19.13:src/reflect/value.go;l=173-191
		// Here we try to fix stuff like "Object.$packages.reflect.Q.ptr.SetIterKey"
		// into "reflect.Value.SetIterKey".
		// This workaround may become obsolete after
		// https://github.com/gopherjs/gopherjs/issues/1085 is resolved.

		const prefix = `Object.$packages.reflect.`
		if stringsHasPrefix(name, prefix) {
			if idx := stringsLastIndex(name, '.'); idx >= 0 {
				methodName := name[idx+1:]
				if len(methodName) > 0 && 'A' <= methodName[0] && methodName[0] <= 'Z' {
					return `reflect.Value.` + methodName
				}
			}
		}
	}
	return "unknown method"
}

func verifyNotInHeapPtr(p uintptr) bool {
	// Go runtime uses this method to make sure that a uintptr won't crash GC if
	// interpreted as a heap pointer. This is not relevant for GopherJS, so we can
	// always return true.
	return true
}

// typedslicecopy is implemented in prelude.js as $copySlice
//
//gopherjs:purge
func typedslicecopy(elemType *rtype, dst, src unsafeheader.Slice) int

// growslice is implemented in prelude.js as $growSlice.
//
//gopherjs:purge
func growslice(t *rtype, old unsafeheader.Slice, num int) unsafeheader.Slice<|MERGE_RESOLUTION|>--- conflicted
+++ resolved
@@ -834,9 +834,6 @@
 
 // convertOp: []T -> [N]T
 func cvtSliceArray(v Value, t Type) Value {
-<<<<<<< HEAD
-	return cvtSliceArrayPtr(v, t).Elem()
-=======
 	n := t.Len()
 	if n > v.Len() {
 		panic("reflect: cannot convert slice with length " + itoa.Itoa(v.Len()) + " to array with length " + itoa.Itoa(n))
@@ -847,7 +844,6 @@
 	js.Global.Call("$copySlice", dst, slice)
 
 	return Value{t.common(), unsafe.Pointer(dst.Unsafe()), v.flag&^(flagAddr|flagKindMask) | flag(Array)}
->>>>>>> a3162a63
 }
 
 func Copy(dst, src Value) int {
