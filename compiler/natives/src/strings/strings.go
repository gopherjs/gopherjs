//go:build js
// +build js

package strings

import (
	"unicode/utf8"

	"github.com/gopherjs/gopherjs/js"
)

func IndexByte(s string, c byte) int {
	return js.InternalObject(s).Call("indexOf", js.Global.Get("String").Call("fromCharCode", c)).Int()
}

func Index(s, sep string) int {
	return js.InternalObject(s).Call("indexOf", js.InternalObject(sep)).Int()
}

func LastIndex(s, sep string) int {
	return js.InternalObject(s).Call("lastIndexOf", js.InternalObject(sep)).Int()
}

func Count(s, sep string) int {
	n := 0
	// special cases
	switch {
	case len(sep) == 0:
		return utf8.RuneCountInString(s) + 1
	case len(sep) > len(s):
		return 0
	case len(sep) == len(s):
		if sep == s {
			return 1
		}
		return 0
	}

	for {
		pos := Index(s, sep)
		if pos == -1 {
			break
		}
		n++
		s = s[pos+len(sep):]
	}
	return n
}

func (b *Builder) String() string {
	// Upstream Builder.String relies on package unsafe. We can't do that.
	// TODO: It's possible that the entire strings.Builder API can be implemented
	//       more efficiently for GOARCH=js specifically (avoid using []byte, instead
	//       use a String directly; or some JavaScript string builder API if one exists).
	//       But this is more work, defer doing it until there's a need shown via profiling,
	//       and there are benchmarks available (see https://github.com/golang/go/issues/18990#issuecomment-352068533).
	return string(b.buf)
}

func (b *Builder) copyCheck() {
	if b.addr == nil {
		// Upstream copyCheck uses noescape, which performs unsafe.Pointer manipulation.
		// We can't do that, so skip it. See https://github.com/golang/go/commit/484586c81a0196e42ac52f651bc56017ca454280.
		b.addr = b
	} else if b.addr != b {
		panic("strings: illegal use of non-zero Builder copied by value")
	}
}

func Clone(s string) string {
	// Since in the JavaScript runtime we don't have access the string's
	// baking memory, we let the engine's garbage collector deal with substring
	// memory overheads and simply return the string as-is.
	return s
}

// Repeat is the go1.19 implementation of strings.Repeat.
//
// In the go1.20 implementation, the function was changed to use chunks that
// are 8KB in size to improve speed and cache access. This change is faster
<<<<<<< HEAD
// when running native Go code. However, for GopherJS, the change is much slower
// than the go1.19 implementation.
//
// The go1.20 change made tests like encoding/pem TestCVE202224675 take
// significantly longer to run for GopherJS. For go1.19 the inner loop
// to concatenate string loops 24 times and the test take about 8 seconds.
// For go1.20 it loops about 15000 times and can take over a hour.
//
// We can't use `js.InternalObject(s).Call("repeat", count).String()` because
// JS handles UTF8 escapes differently meaning tests like hash/adler32 TestGolden
// will fail because of the wrong inputs being created by repeat.
=======
// when running native Go code. However, for GopherJS, the change is much
// slower than the go1.19 implementation.
//
// The go1.20 change made tests like encoding/pem TestCVE202224675 take
// significantly longer to run for GopherJS.
// go1.19 concatenates 24 times and the test takes about 8 seconds.
// go1.20 concatenates about 15000 times and can take over a hour.
//
// We can't use `js.InternalObject(s).Call("repeat", count).String()`
// because JS performs additional UTF-8 escapes meaning tests like
// hash/adler32 TestGolden will fail because the wrong input is created.
>>>>>>> cf8ae57a
func Repeat(s string, count int) string {
	if count == 0 {
		return ""
	}

	// Since we cannot return an error on overflow,
	// we should panic if the repeat will generate
	// an overflow.
	// See Issue golang.org/issue/16237
	if count < 0 {
		panic("strings: negative Repeat count")
	} else if len(s)*count/count != len(s) {
		panic("strings: Repeat count causes overflow")
	}

	n := len(s) * count
	var b Builder
	b.Grow(n)
	b.WriteString(s)
	for b.Len() < n {
		if b.Len() <= n/2 {
			b.WriteString(b.String())
		} else {
			b.WriteString(b.String()[:n-b.Len()])
			break
		}
	}
	return b.String()
}<|MERGE_RESOLUTION|>--- conflicted
+++ resolved
@@ -78,19 +78,6 @@
 //
 // In the go1.20 implementation, the function was changed to use chunks that
 // are 8KB in size to improve speed and cache access. This change is faster
-<<<<<<< HEAD
-// when running native Go code. However, for GopherJS, the change is much slower
-// than the go1.19 implementation.
-//
-// The go1.20 change made tests like encoding/pem TestCVE202224675 take
-// significantly longer to run for GopherJS. For go1.19 the inner loop
-// to concatenate string loops 24 times and the test take about 8 seconds.
-// For go1.20 it loops about 15000 times and can take over a hour.
-//
-// We can't use `js.InternalObject(s).Call("repeat", count).String()` because
-// JS handles UTF8 escapes differently meaning tests like hash/adler32 TestGolden
-// will fail because of the wrong inputs being created by repeat.
-=======
 // when running native Go code. However, for GopherJS, the change is much
 // slower than the go1.19 implementation.
 //
@@ -102,7 +89,6 @@
 // We can't use `js.InternalObject(s).Call("repeat", count).String()`
 // because JS performs additional UTF-8 escapes meaning tests like
 // hash/adler32 TestGolden will fail because the wrong input is created.
->>>>>>> cf8ae57a
 func Repeat(s string, count int) string {
 	if count == 0 {
 		return ""
