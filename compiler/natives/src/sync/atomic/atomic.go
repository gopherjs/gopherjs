--- conflicted
+++ resolved
@@ -218,8 +218,6 @@
 	// are still wrapped into a Go type object, so we can rely upon constructors
 	// existing and differing for different types.
 	return js.InternalObject(x).Get("constructor") == js.InternalObject(y).Get("constructor")
-<<<<<<< HEAD
-=======
 }
 
 type Pointer[T any] struct {
@@ -246,5 +244,4 @@
 		return true
 	}
 	return false
->>>>>>> 15689083
 }