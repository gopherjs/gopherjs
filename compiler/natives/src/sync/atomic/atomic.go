--- conflicted
+++ resolved
@@ -222,11 +222,7 @@
 }
 
 // Override pointer so that the type check in the source code is satisfied
-<<<<<<< HEAD
-// but remove the methods for go1.20 without generics.
-=======
 // but remove the fields and methods for go1.20 without generics.
->>>>>>> 25731b08
 // See https://cs.opensource.google/go/go/+/refs/tags/go1.20.14:src/sync/atomic/type.go;l=40
 type Pointer[T any] struct{}
 
