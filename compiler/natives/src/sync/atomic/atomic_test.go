//go:build js

package atomic_test

import (
	"testing"
)

<<<<<<< HEAD
func TestSwapPointerMethod(t *testing.T) {
	t.Skip("GopherJS does not fully support generics for go1.20 yet.")
}

=======
>>>>>>> 15689083
func TestHammerStoreLoad(t *testing.T) {
	t.Skip("use of unsafe")
}

func TestUnaligned64(t *testing.T) {
	t.Skip("GopherJS emulates atomics, which makes alignment irrelevant.")
}

func TestAutoAligned64(t *testing.T) {
	t.Skip("GopherJS emulates atomics, which makes alignment irrelevant.")
}

func TestHammer32(t *testing.T) {
	t.Skip("use of unsafe")
}

func TestHammer64(t *testing.T) {
	t.Skip("use of unsafe")
}<|MERGE_RESOLUTION|>--- conflicted
+++ resolved
@@ -6,13 +6,6 @@
 	"testing"
 )
 
-<<<<<<< HEAD
-func TestSwapPointerMethod(t *testing.T) {
-	t.Skip("GopherJS does not fully support generics for go1.20 yet.")
-}
-
-=======
->>>>>>> 15689083
 func TestHammerStoreLoad(t *testing.T) {
 	t.Skip("use of unsafe")
 }
