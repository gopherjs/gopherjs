--- conflicted
+++ resolved
@@ -1,13 +1,6 @@
 package syscall
 
-<<<<<<< HEAD
-import (
-	"syscall/js"
-	_ "unsafe" // go:linkname
-)
-=======
 import "syscall/js"
->>>>>>> 15689083
 
 func runtime_envs() []string {
 	process := js.Global().Get("process")
