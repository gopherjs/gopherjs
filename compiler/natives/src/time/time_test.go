--- conflicted
+++ resolved
@@ -4,21 +4,11 @@
 
 import "testing"
 
-<<<<<<< HEAD
-//gopherjs:replace
-func TestSleep(t *testing.T) {
-	t.Skip("time.Now() is not accurate enough for the test")
-}
-
-// gopherjs:replace
-func TestZeroTimer(t *testing.T) {
-	t.Skip(`This test is very slow (about 19 mins)`)
-=======
 func TestZeroTimer(t *testing.T) {
 	t.Skip(`This test is very slow (about 19 mins)`)
 }
 
+//gopherjs:replace
 func TestSleep(t *testing.T) {
 	t.Skip("time.Now() is not accurate enough for the test")
->>>>>>> 5229e7f7
 }