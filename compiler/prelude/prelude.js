Error.stackTraceLimit = Infinity;

var $NaN = NaN;
var $global, $module;
if (typeof window !== "undefined") { /* web page */
    $global = window;
} else if (typeof self !== "undefined") { /* web worker */
    $global = self;
} else if (typeof global !== "undefined") { /* Node.js */
    $global = global;
    $global.require = require;
} else { /* others (e.g. Nashorn) */
    $global = this;
}

if ($global === undefined || $global.Array === undefined) {
    throw new Error("no global object found");
}
if (typeof module !== "undefined") {
    $module = module;
}

if (!$global.fs && $global.require) {
    try {
        var fs = $global.require('fs');
        if (typeof fs === "object" && fs !== null && Object.keys(fs).length !== 0) {
            $global.fs = fs;
        }
    } catch (e) { /* Ignore if the module couldn't be loaded. */ }
}

if (!$global.fs) {
    var outputBuf = "";
    var decoder = new TextDecoder("utf-8");
    $global.fs = {
        constants: { O_WRONLY: -1, O_RDWR: -1, O_CREAT: -1, O_TRUNC: -1, O_APPEND: -1, O_EXCL: -1 }, // unused
        writeSync: function writeSync(fd, buf) {
            outputBuf += decoder.decode(buf);
            var nl = outputBuf.lastIndexOf("\n");
            if (nl != -1) {
                console.log(outputBuf.substr(0, nl));
                outputBuf = outputBuf.substr(nl + 1);
            }
            return buf.length;
        },
        write: function write(fd, buf, offset, length, position, callback) {
            if (offset !== 0 || length !== buf.length || position !== null) {
                callback(enosys());
                return;
            }
            var n = this.writeSync(fd, buf);
            callback(null, n);
        }
    };
}

var $linknames = {} // Collection of functions referenced by a go:linkname directive.
var $packages = {}, $idCounter = 0;
var $keys = m => { return m ? Object.keys(m) : []; };
var $flushConsole = () => { };
var $throwRuntimeError; /* set by package "runtime" */
var $throwNilPointerError = () => { $throwRuntimeError("invalid memory address or nil pointer dereference"); };
var $call = (fn, rcvr, args) => { return fn.apply(rcvr, args); };
var $makeFunc = fn => { return function(...args) { return $externalize(fn(this, new ($sliceType($jsObjectPtr))($global.Array.prototype.slice.call(args, []))), $emptyInterface); }; };
var $unused = v => { };
var $print = console.log;
// Under Node we can emulate print() more closely by avoiding a newline.
if (($global.process !== undefined) && $global.require) {
    try {
        var util = $global.require('util');
        $print = function(...args) { $global.process.stderr.write(util.format.apply(this, args)); };
    } catch (e) {
        // Failed to require util module, keep using console.log().
    }
}
var $println = console.log

var $initAllLinknames = () => {
    var names = $keys($packages);
    for (var i = 0; i < names.length; i++) {
        var f = $packages[names[i]]["$initLinknames"];
        if (typeof f == 'function') {
            f();
        }
    }
}

var $mapArray = (array, f) => {
    var newArray = new array.constructor(array.length);
    for (var i = 0; i < array.length; i++) {
        newArray[i] = f(array[i]);
    }
    return newArray;
};

// $mapIndex returns the value of the given key in m, or undefined if m is nil/undefined or not a map
var $mapIndex = (m, key) => {
    return typeof m.get === "function" ? m.get(key) : undefined;
};
// $mapDelete deletes the key and associated value from m.  If m is nil/undefined or not a map, $mapDelete is a no-op
var $mapDelete = (m, key) => {
    typeof m.delete === "function" && m.delete(key)
};
// Returns a method bound to the receiver instance, safe to invoke as a 
// standalone function. Bound function is cached for later reuse.
var $methodVal = (recv, name) => {
    var vals = recv.$methodVals || {};
    recv.$methodVals = vals; /* noop for primitives */
    var f = vals[name];
    if (f !== undefined) {
        return f;
    }
    var method = recv[name];
    f = method.bind(recv);
    vals[name] = f;
    return f;
};

var $methodExpr = (typ, name) => {
    var method = typ.prototype[name];
    if (method.$expr === undefined) {
        method.$expr = (...args) => {
            $stackDepthOffset--;
            try {
                if (typ.wrapped) {
                    args[0] = new typ(args[0]);
                }
                return Function.call.apply(method, args);
            } finally {
                $stackDepthOffset++;
            }
        };
    }
    return method.$expr;
};

var $ifaceMethodExprs = {};
var $ifaceMethodExpr = name => {
    var expr = $ifaceMethodExprs["$" + name];
    if (expr === undefined) {
        expr = $ifaceMethodExprs["$" + name] = (...args) => {
            $stackDepthOffset--;
            try {
                return Function.call.apply(args[0][name], args);
            } finally {
                $stackDepthOffset++;
            }
        };
    }
    return expr;
};

var $subslice = (slice, low, high, max) => {
    if (high === undefined) {
        high = slice.$length;
    }
    if (max === undefined) {
        max = slice.$capacity;
    }
    if (low < 0 || high < low || max < high || high > slice.$capacity || max > slice.$capacity) {
        $throwRuntimeError("slice bounds out of range");
    }
    if (slice === slice.constructor.nil) {
        return slice;
    }
    var s = new slice.constructor(slice.$array);
    s.$offset = slice.$offset + low;
    s.$length = high - low;
    s.$capacity = max - low;
    return s;
};

var $substring = (str, low, high) => {
    if (low < 0 || high < low || high > str.length) {
        $throwRuntimeError("slice bounds out of range");
    }
    return str.substring(low, high);
};

// Convert Go slice to an equivalent JS array type.
var $sliceToNativeArray = slice => {
    if (slice.$array.constructor !== Array) {
        return slice.$array.subarray(slice.$offset, slice.$offset + slice.$length);
    }
    return slice.$array.slice(slice.$offset, slice.$offset + slice.$length);
};

// Convert Go slice to a pointer to an underlying Go array.
// 
// Note that an array pointer can be represented by an "unwrapped" native array
// type, and it will be wrapped back into its Go type when necessary.
var $sliceToGoArray = (slice, arrayPtrType) => {
    var arrayType = arrayPtrType.elem;
    if (arrayType !== undefined && slice.$length < arrayType.len) {
        $throwRuntimeError("cannot convert slice with length " + slice.$length + " to pointer to array with length " + arrayType.len);
    }
    if (slice == slice.constructor.nil) {
        return arrayPtrType.nil; // Nil slice converts to nil array pointer.
    }
    if (slice.$array.constructor !== Array) {
        return slice.$array.subarray(slice.$offset, slice.$offset + arrayType.len);
    }
    if (slice.$offset == 0 && slice.$length == slice.$capacity && slice.$length == arrayType.len) {
        return slice.$array;
    }
    if (arrayType.len == 0) {
        return new arrayType([]);
    }

    // Array.slice (unlike TypedArray.subarray) returns a copy of an array range,
    // which is not sharing memory with the original one, which violates the spec
    // for slice to array conversion. This is incompatible with the Go spec, in
    // particular that the assignments to the array elements would be visible in
    // the slice. Prefer to fail explicitly instead of creating subtle bugs.
    $throwRuntimeError("gopherjs: non-numeric slice to underlying array conversion is not supported for subslices");
};

// Convert between compatible slice types (e.g. native and names).
var $convertSliceType = (slice, desiredType) => {
    if (slice == slice.constructor.nil) {
        return desiredType.nil; // Preserve nil value.
    }

    return $subslice(new desiredType(slice.$array), slice.$offset, slice.$offset + slice.$length);
}

var $decodeRune = (str, pos) => {
    var c0 = str.charCodeAt(pos);

    if (c0 < 0x80) {
        return [c0, 1];
    }

    if (c0 !== c0 || c0 < 0xC0) {
        return [0xFFFD, 1];
    }

    var c1 = str.charCodeAt(pos + 1);
    if (c1 !== c1 || c1 < 0x80 || 0xC0 <= c1) {
        return [0xFFFD, 1];
    }

    if (c0 < 0xE0) {
        var r = (c0 & 0x1F) << 6 | (c1 & 0x3F);
        if (r <= 0x7F) {
            return [0xFFFD, 1];
        }
        return [r, 2];
    }

    var c2 = str.charCodeAt(pos + 2);
    if (c2 !== c2 || c2 < 0x80 || 0xC0 <= c2) {
        return [0xFFFD, 1];
    }

    if (c0 < 0xF0) {
        var r = (c0 & 0x0F) << 12 | (c1 & 0x3F) << 6 | (c2 & 0x3F);
        if (r <= 0x7FF) {
            return [0xFFFD, 1];
        }
        if (0xD800 <= r && r <= 0xDFFF) {
            return [0xFFFD, 1];
        }
        return [r, 3];
    }

    var c3 = str.charCodeAt(pos + 3);
    if (c3 !== c3 || c3 < 0x80 || 0xC0 <= c3) {
        return [0xFFFD, 1];
    }

    if (c0 < 0xF8) {
        var r = (c0 & 0x07) << 18 | (c1 & 0x3F) << 12 | (c2 & 0x3F) << 6 | (c3 & 0x3F);
        if (r <= 0xFFFF || 0x10FFFF < r) {
            return [0xFFFD, 1];
        }
        return [r, 4];
    }

    return [0xFFFD, 1];
};

var $encodeRune = r => {
    if (r < 0 || r > 0x10FFFF || (0xD800 <= r && r <= 0xDFFF)) {
        r = 0xFFFD;
    }
    if (r <= 0x7F) {
        return String.fromCharCode(r);
    }
    if (r <= 0x7FF) {
        return String.fromCharCode(0xC0 | r >> 6, 0x80 | (r & 0x3F));
    }
    if (r <= 0xFFFF) {
        return String.fromCharCode(0xE0 | r >> 12, 0x80 | (r >> 6 & 0x3F), 0x80 | (r & 0x3F));
    }
    return String.fromCharCode(0xF0 | r >> 18, 0x80 | (r >> 12 & 0x3F), 0x80 | (r >> 6 & 0x3F), 0x80 | (r & 0x3F));
};

var $stringToBytes = str => {
    var array = new Uint8Array(str.length);
    for (var i = 0; i < str.length; i++) {
        array[i] = str.charCodeAt(i);
    }
    return array;
};

var $bytesToString = slice => {
    if (slice.$length === 0) {
        return "";
    }
    var str = "";
    for (var i = 0; i < slice.$length; i += 10000) {
        str += String.fromCharCode.apply(undefined, slice.$array.subarray(slice.$offset + i, slice.$offset + Math.min(slice.$length, i + 10000)));
    }
    return str;
};

var $stringToRunes = str => {
    var array = new Int32Array(str.length);
    var rune, j = 0;
    for (var i = 0; i < str.length; i += rune[1], j++) {
        rune = $decodeRune(str, i);
        array[j] = rune[0];
    }
    return array.subarray(0, j);
};

var $runesToString = slice => {
    if (slice.$length === 0) {
        return "";
    }
    var str = "";
    for (var i = 0; i < slice.$length; i++) {
        str += $encodeRune(slice.$array[slice.$offset + i]);
    }
    return str;
};

var $copyString = (dst, src) => {
    var n = Math.min(src.length, dst.$length);
    for (var i = 0; i < n; i++) {
        dst.$array[dst.$offset + i] = src.charCodeAt(i);
    }
    return n;
};

var $copySlice = (dst, src) => {
    var n = Math.min(src.$length, dst.$length);
    $copyArray(dst.$array, src.$array, dst.$offset, src.$offset, n, dst.constructor.elem);
    return n;
};

var $copyArray = (dst, src, dstOffset, srcOffset, n, elem) => {
    if (n === 0 || (dst === src && dstOffset === srcOffset)) {
        return;
    }

    if (src.subarray) {
        dst.set(src.subarray(srcOffset, srcOffset + n), dstOffset);
        return;
    }

    switch (elem.kind) {
        case $kindArray:
        case $kindStruct:
            if (dst === src && dstOffset > srcOffset) {
                for (var i = n - 1; i >= 0; i--) {
                    elem.copy(dst[dstOffset + i], src[srcOffset + i]);
                }
                return;
            }
            for (var i = 0; i < n; i++) {
                elem.copy(dst[dstOffset + i], src[srcOffset + i]);
            }
            return;
    }

    if (dst === src && dstOffset > srcOffset) {
        for (var i = n - 1; i >= 0; i--) {
            dst[dstOffset + i] = src[srcOffset + i];
        }
        return;
    }
    for (var i = 0; i < n; i++) {
        dst[dstOffset + i] = src[srcOffset + i];
    }
};

var $clone = (src, type) => {
    var clone = type.zero();
    type.copy(clone, src);
    return clone;
};

var $pointerOfStructConversion = (obj, type) => {
    if (obj.$proxies === undefined) {
        obj.$proxies = {};
        obj.$proxies[obj.constructor.string] = obj;
    }
    var proxy = obj.$proxies[type.string];
    if (proxy === undefined) {
        var properties = {};
        for (var i = 0; i < type.elem.fields.length; i++) {
            (fieldProp => {
                properties[fieldProp] = {
                    get() { return obj[fieldProp]; },
                    set(value) { obj[fieldProp] = value; }
                };
            })(type.elem.fields[i].prop);
        }
        proxy = Object.create(type.prototype, properties);
        proxy.$val = proxy;
        obj.$proxies[type.string] = proxy;
        proxy.$proxies = obj.$proxies;
    }
    return proxy;
};

var $append = function (slice) {
    return $internalAppend(slice, arguments, 1, arguments.length - 1);
};

var $appendSlice = (slice, toAppend) => {
    if (toAppend.constructor === String) {
        var bytes = $stringToBytes(toAppend);
        return $internalAppend(slice, bytes, 0, bytes.length);
    }
    return $internalAppend(slice, toAppend.$array, toAppend.$offset, toAppend.$length);
};

// Internal helper function for appending to a slice.
// The given slice will not be modified.
//
// If no values are being appended, the original slice will be returned.
// Otherwise, a new slice will be created with the appended values.
//
// If the underlying array has enough capacity, it will be used.
// Otherwise, a new array will be allocated with enough capacity to hold
// the new values and the original array will not be modified.
var $internalAppend = (slice, array, offset, length) => {
    if (length === 0) {
        return slice;
    }

    let newLength = slice.$length + length;
<<<<<<< HEAD
    const grew = newLength > slice.$capacity;
    slice = $growSlice(slice, newLength);
    
    let newArray = slice.$array;
    $copyArray(newArray, array, slice.$offset + slice.$length, offset, length, slice.constructor.elem);

    if (grew) {
        // Skip making a new slice since growSlice already creates a new slice.
        slice.$length = newLength;
        return slice;
    }

    let newSlice = new slice.constructor(newArray);
    newSlice.$offset = slice.$offset;
=======
    let newSlice = $growSlice(slice, newLength);
    
    let newArray = newSlice.$array;
    $copyArray(newArray, array, newSlice.$offset + newSlice.$length, offset, length, newSlice.constructor.elem);
   
>>>>>>> 451b4454
    newSlice.$length = newLength;
    return newSlice;
};

// Calculates the new capacity for a slice that is expected to grow to at least
// the given minCapacity. This follows the Go runtime's growth strategy.
// The oldCapacity is the current capacity of the slice that is being grown.
const $calculateNewCapacity = (minCapacity, oldCapacity) => {
    return Math.max(minCapacity, oldCapacity < 1024 ? oldCapacity * 2 : Math.floor(oldCapacity * 5 / 4));
};

// Potentially grows the slice to have a capacity of at least minCapacity.
//
<<<<<<< HEAD
// The given slice will be returned if it already has the required capacity.
// Otherwise, a new slice, with the same length of the given slice, will be
// created for a new array with the required minimum capacity. This will also
// return a boolean to indicate if the slice was actually grown or not.
//
// This takes the place of the growSlice function in the reflect package.
var $growSlice = (slice, minCapacity) => {
    const oldCapacity = slice.$capacity;
    if (minCapacity <= oldCapacity) {
        return slice;
    }
     
    const newCapacity = $calculateNewCapacity(minCapacity, oldCapacity);
    
    let newArray;
    if (slice.$array.constructor === Array) {
        newArray = slice.$array.slice(slice.$offset, slice.$offset + slice.$length);
        newArray.length = newCapacity;
        let zero = slice.constructor.elem.zero;
        for (let i = slice.$length; i < newCapacity; i++) {
            newArray[i] = zero();
        }
    } else {
        newArray = new slice.$array.constructor(newCapacity);
        newArray.set(slice.$array.subarray(slice.$offset, slice.$offset + slice.$length));
    }

    let newSlice = new slice.constructor(newArray);
    newSlice.$offset = 0;
    newSlice.$length = slice.$length;
    newSlice.$capacity = newCapacity;
=======
// A new slice will always be returned, even if the given slice had the required capacity.
// If the slice didn't have enough capacity, the new slice will have a
// new array created for it with the required minimum capacity.
//
// This takes the place of the growSlice function in the reflect package.
var $growSlice = (slice, minCapacity) => {
    let array = slice.$array;
    let offset = slice.$offset;
    const length = slice.$length;
    let capacity = slice.$capacity;

    if (minCapacity > capacity) {
        capacity = $calculateNewCapacity(minCapacity, capacity);
        
        let newArray;
        if (array.constructor === Array) {
            newArray = array.slice(offset, offset + length);
            newArray.length = capacity;
            const zero = slice.constructor.elem.zero;
            for (let i = slice.$length; i < capacity; i++) {
                newArray[i] = zero();
            }
        } else {
            newArray = new array.constructor(capacity);
            newArray.set(array.subarray(offset, offset + length));
        }

        array = newArray;
        offset = 0;
    }

    let newSlice = new slice.constructor(array);
    newSlice.$offset = offset;
    newSlice.$length = length;
    newSlice.$capacity = capacity;
>>>>>>> 451b4454
    return newSlice;
};

var $equal = (a, b, type) => {
    if (type === $jsObjectPtr) {
        return a === b;
    }
    switch (type.kind) {
        case $kindComplex64:
        case $kindComplex128:
            return a.$real === b.$real && a.$imag === b.$imag;
        case $kindInt64:
        case $kindUint64:
            return a.$high === b.$high && a.$low === b.$low;
        case $kindArray:
            if (a.length !== b.length) {
                return false;
            }
            for (var i = 0; i < a.length; i++) {
                if (!$equal(a[i], b[i], type.elem)) {
                    return false;
                }
            }
            return true;
        case $kindStruct:
            for (var i = 0; i < type.fields.length; i++) {
                var f = type.fields[i];
                if (!$equal(a[f.prop], b[f.prop], f.typ)) {
                    return false;
                }
            }
            return true;
        case $kindInterface:
            return $interfaceIsEqual(a, b);
        default:
            return a === b;
    }
};

var $interfaceIsEqual = (a, b) => {
    if (a === $ifaceNil || b === $ifaceNil) {
        return a === b;
    }
    if (a.constructor !== b.constructor) {
        return false;
    }
    if (a.constructor === $jsObjectPtr) {
        return a.object === b.object;
    }
    if (!a.constructor.comparable) {
        $throwRuntimeError("comparing uncomparable type " + a.constructor.string);
    }
    return $equal(a.$val, b.$val, a.constructor);
};

var $unsafeMethodToFunction = (typ, name, isPtr) => {
    if (isPtr) {
        return (r, ...args) => {
            var ptrType = $ptrType(typ);
            if (r.constructor != ptrType) {
                switch (typ.kind) {
                    case $kindStruct:
                        r = $pointerOfStructConversion(r, ptrType);
                        break;
                    case $kindArray:
                        r = new ptrType(r);
                        break;
                    default:
                        r = new ptrType(r.$get, r.$set, r.$target);
                }
            }
            return r[name](...args);
        };
    } else {
        return (r, ...args) => {
            var ptrType = $ptrType(typ);
            if (r.constructor != ptrType) {
                switch (typ.kind) {
                    case $kindStruct:
                        r = $clone(r, typ);
                        break;
                    case $kindSlice:
                        r = $convertSliceType(r, typ);
                        break;
                    case $kindComplex64:
                    case $kindComplex128:
                        r = new typ(r.$real, r.$imag);
                        break;
                    default:
                        r = new typ(r);
                }
            }
            return r[name](...args);
        };
    }
};

var $id = x => {
    return x;
};

var $instanceOf = (x, y) => {
    return x instanceof y;
};

var $typeOf = x => {
    return typeof (x);
};

var $sliceData = (slice, typ) => {
    if (slice === typ.nil) {
        return $ptrType(typ.elem).nil;
    }
    return $indexPtr(slice.$array, slice.$offset, typ.elem);
};<|MERGE_RESOLUTION|>--- conflicted
+++ resolved
@@ -443,28 +443,11 @@
     }
 
     let newLength = slice.$length + length;
-<<<<<<< HEAD
-    const grew = newLength > slice.$capacity;
-    slice = $growSlice(slice, newLength);
-    
-    let newArray = slice.$array;
-    $copyArray(newArray, array, slice.$offset + slice.$length, offset, length, slice.constructor.elem);
-
-    if (grew) {
-        // Skip making a new slice since growSlice already creates a new slice.
-        slice.$length = newLength;
-        return slice;
-    }
-
-    let newSlice = new slice.constructor(newArray);
-    newSlice.$offset = slice.$offset;
-=======
     let newSlice = $growSlice(slice, newLength);
     
     let newArray = newSlice.$array;
     $copyArray(newArray, array, newSlice.$offset + newSlice.$length, offset, length, newSlice.constructor.elem);
    
->>>>>>> 451b4454
     newSlice.$length = newLength;
     return newSlice;
 };
@@ -478,39 +461,6 @@
 
 // Potentially grows the slice to have a capacity of at least minCapacity.
 //
-<<<<<<< HEAD
-// The given slice will be returned if it already has the required capacity.
-// Otherwise, a new slice, with the same length of the given slice, will be
-// created for a new array with the required minimum capacity. This will also
-// return a boolean to indicate if the slice was actually grown or not.
-//
-// This takes the place of the growSlice function in the reflect package.
-var $growSlice = (slice, minCapacity) => {
-    const oldCapacity = slice.$capacity;
-    if (minCapacity <= oldCapacity) {
-        return slice;
-    }
-     
-    const newCapacity = $calculateNewCapacity(minCapacity, oldCapacity);
-    
-    let newArray;
-    if (slice.$array.constructor === Array) {
-        newArray = slice.$array.slice(slice.$offset, slice.$offset + slice.$length);
-        newArray.length = newCapacity;
-        let zero = slice.constructor.elem.zero;
-        for (let i = slice.$length; i < newCapacity; i++) {
-            newArray[i] = zero();
-        }
-    } else {
-        newArray = new slice.$array.constructor(newCapacity);
-        newArray.set(slice.$array.subarray(slice.$offset, slice.$offset + slice.$length));
-    }
-
-    let newSlice = new slice.constructor(newArray);
-    newSlice.$offset = 0;
-    newSlice.$length = slice.$length;
-    newSlice.$capacity = newCapacity;
-=======
 // A new slice will always be returned, even if the given slice had the required capacity.
 // If the slice didn't have enough capacity, the new slice will have a
 // new array created for it with the required minimum capacity.
@@ -546,7 +496,6 @@
     newSlice.$offset = offset;
     newSlice.$length = length;
     newSlice.$capacity = capacity;
->>>>>>> 451b4454
     return newSlice;
 };
 
