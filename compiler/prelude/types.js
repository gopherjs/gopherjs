var $kindBool = 1;
var $kindInt = 2;
var $kindInt8 = 3;
var $kindInt16 = 4;
var $kindInt32 = 5;
var $kindInt64 = 6;
var $kindUint = 7;
var $kindUint8 = 8;
var $kindUint16 = 9;
var $kindUint32 = 10;
var $kindUint64 = 11;
var $kindUintptr = 12;
var $kindFloat32 = 13;
var $kindFloat64 = 14;
var $kindComplex64 = 15;
var $kindComplex128 = 16;
var $kindArray = 17;
var $kindChan = 18;
var $kindFunc = 19;
var $kindInterface = 20;
var $kindMap = 21;
var $kindPtr = 22;
var $kindSlice = 23;
var $kindString = 24;
var $kindStruct = 25;
var $kindUnsafePointer = 26;

var $methodSynthesizers = [];
var $addMethodSynthesizer = f => {
    if ($methodSynthesizers === null) {
        f();
        return;
    }
    $methodSynthesizers.push(f);
};
var $synthesizeMethods = () => {
    $methodSynthesizers.forEach(f => { f(); });
    $methodSynthesizers = null;
};

var $ifaceKeyFor = x => {
    if (x === $ifaceNil) {
        return 'nil';
    }
    var c = x.constructor;
    return c.string + '$' + c.keyFor(x.$val);
};

var $identity = x => { return x; };

var $typeIDCounter = 0;

var $idKey = x => {
    if (x.$id === undefined) {
        $idCounter++;
        x.$id = $idCounter;
    }
    return String(x.$id);
};

// Creates constructor functions for array pointer types. Returns a new function
// instance each time to make sure each type is independent of the other.
var $arrayPtrCtor = () => {
    return function (array) {
        this.$get = () => { return array; };
        this.$set = function (v) { typ.copy(this, v); };
        this.$val = array;
    };
}

var $newType = (size, kind, string, named, pkg, exported, constructor) => {
    var typ;
    switch (kind) {
        case $kindBool:
        case $kindInt:
        case $kindInt8:
        case $kindInt16:
        case $kindInt32:
        case $kindUint:
        case $kindUint8:
        case $kindUint16:
        case $kindUint32:
        case $kindUintptr:
        case $kindUnsafePointer:
            typ = function (v) { this.$val = v; };
            typ.wrapped = true;
            typ.keyFor = $identity;
            break;

        case $kindString:
            typ = function (v) { this.$val = v; };
            typ.wrapped = true;
            typ.keyFor = x => { return "$" + x; };
            break;

        case $kindFloat32:
        case $kindFloat64:
            typ = function (v) { this.$val = v; };
            typ.wrapped = true;
            typ.keyFor = x => { return $floatKey(x); };
            break;

        case $kindInt64:
            typ = function (high, low) {
                this.$high = (high + Math.floor(Math.ceil(low) / 4294967296)) >> 0;
                this.$low = low >>> 0;
                this.$val = this;
            };
            typ.keyFor = x => { return x.$high + "$" + x.$low; };
            break;

        case $kindUint64:
            typ = function (high, low) {
                this.$high = (high + Math.floor(Math.ceil(low) / 4294967296)) >>> 0;
                this.$low = low >>> 0;
                this.$val = this;
            };
            typ.keyFor = x => { return x.$high + "$" + x.$low; };
            break;

        case $kindComplex64:
            typ = function (real, imag) {
                this.$real = $fround(real);
                this.$imag = $fround(imag);
                this.$val = this;
            };
            typ.keyFor = x => { return x.$real + "$" + x.$imag; };
            break;

        case $kindComplex128:
            typ = function (real, imag) {
                this.$real = real;
                this.$imag = imag;
                this.$val = this;
            };
            typ.keyFor = x => { return x.$real + "$" + x.$imag; };
            break;

        case $kindArray:
            typ = function (v) { this.$val = v; };
            typ.wrapped = true;
            typ.ptr = $newType(4, $kindPtr, "*" + string, false, "", false, $arrayPtrCtor());
            typ.init = (elem, len) => {
                typ.elem = elem;
                typ.len = len;
                typ.comparable = elem.comparable;
                typ.keyFor = x => {
                    return Array.prototype.join.call($mapArray(x, e => {
                        return String(elem.keyFor(e)).replace(/\\/g, "\\\\").replace(/\$/g, "\\$");
                    }), "$");
                };
                typ.copy = (dst, src) => {
                    if (src.length === undefined) {
                        // copy from a slice, the slice may be bigger but not smaller than the array
                        if (src.$length < dst.length) {
                            $throwRuntimeError("cannot convert slice with length "+src.$length+" to array or pointer to array with length "+dst.length);
                        }
<<<<<<< HEAD
                        $copyArray(dst, src.$array, 0, 0, Math.min(src.$length, dst.length), elem);
=======
                        $copyArray(dst, src.$array, 0, 0, dst.length, elem);
>>>>>>> 5b2414ca
                    } else {
                        // copy from another array
                        $copyArray(dst, src, 0, 0, src.length, elem);
                    }
                };
                typ.ptr.init(typ);
                Object.defineProperty(typ.ptr.nil, "nilCheck", { get: $throwNilPointerError });
            };
            break;

        case $kindChan:
            typ = function (v) { this.$val = v; };
            typ.wrapped = true;
            typ.keyFor = $idKey;
            typ.init = (elem, sendOnly, recvOnly) => {
                typ.elem = elem;
                typ.sendOnly = sendOnly;
                typ.recvOnly = recvOnly;
            };
            break;

        case $kindFunc:
            typ = function (v) { this.$val = v; };
            typ.wrapped = true;
            typ.init = (params, results, variadic) => {
                typ.params = params;
                typ.results = results;
                typ.variadic = variadic;
                typ.comparable = false;
            };
            break;

        case $kindInterface:
            typ = { implementedBy: {}, missingMethodFor: {} };
            typ.keyFor = $ifaceKeyFor;
            typ.init = methods => {
                typ.methods = methods;
                methods.forEach(m => {
                    $ifaceNil[m.prop] = $throwNilPointerError;
                });
            };
            break;

        case $kindMap:
            typ = function (v) { this.$val = v; };
            typ.wrapped = true;
            typ.init = (key, elem) => {
                typ.key = key;
                typ.elem = elem;
                typ.comparable = false;
            };
            break;

        case $kindPtr:
            typ = constructor || function (getter, setter, target) {
                this.$get = getter;
                this.$set = setter;
                this.$target = target;
                this.$val = this;
            };
            typ.keyFor = $idKey;
            typ.init = elem => {
                typ.elem = elem;
                typ.wrapped = (elem.kind === $kindArray);
                typ.nil = new typ($throwNilPointerError, $throwNilPointerError);
            };
            break;

        case $kindSlice:
            typ = function (array) {
                if (array.constructor !== typ.nativeArray) {
                    array = new typ.nativeArray(array);
                }
                this.$array = array;
                this.$offset = 0;
                this.$length = array.length;
                this.$capacity = array.length;
                this.$val = this;
            };
            typ.init = elem => {
                typ.elem = elem;
                typ.comparable = false;
                typ.nativeArray = $nativeArray(elem.kind);
                typ.nil = new typ([]);
                Object.freeze(typ.nil);
            };
            break;

        case $kindStruct:
            typ = function (v) { this.$val = v; };
            typ.wrapped = true;
            typ.ptr = $newType(4, $kindPtr, "*" + string, false, pkg, exported, constructor);
            typ.ptr.elem = typ;
            typ.ptr.prototype.$get = function () { return this; };
            typ.ptr.prototype.$set = function (v) { typ.copy(this, v); };
            typ.init = (pkgPath, fields) => {
                typ.pkgPath = pkgPath;
                typ.fields = fields;
                fields.forEach(f => {
                    if (!f.typ.comparable) {
                        typ.comparable = false;
                    }
                });
                typ.keyFor = x => {
                    var val = x.$val;
                    return $mapArray(fields, f => {
                        return String(f.typ.keyFor(val[f.prop])).replace(/\\/g, "\\\\").replace(/\$/g, "\\$");
                    }).join("$");
                };
                typ.copy = (dst, src) => {
                    for (var i = 0; i < fields.length; i++) {
                        var f = fields[i];
                        switch (f.typ.kind) {
                            case $kindArray:
                            case $kindStruct:
                                f.typ.copy(dst[f.prop], src[f.prop]);
                                continue;
                            default:
                                dst[f.prop] = src[f.prop];
                                continue;
                        }
                    }
                };
                /* nil value */
                var properties = {};
                fields.forEach(f => {
                    properties[f.prop] = { get: $throwNilPointerError, set: $throwNilPointerError };
                });
                typ.ptr.nil = Object.create(constructor.prototype, properties);
                typ.ptr.nil.$val = typ.ptr.nil;
                /* methods for embedded fields */
                $addMethodSynthesizer(() => {
                    var synthesizeMethod = (target, m, f) => {
                        if (target.prototype[m.prop] !== undefined) { return; }
                        target.prototype[m.prop] = function(...args) {
                            var v = this.$val[f.prop];
                            if (f.typ === $jsObjectPtr) {
                                v = new $jsObjectPtr(v);
                            }
                            if (v.$val === undefined) {
                                v = new f.typ(v);
                            }
                            return v[m.prop](...args);
                        };
                    };
                    fields.forEach(f => {
                        if (f.embedded) {
                            $methodSet(f.typ).forEach(m => {
                                synthesizeMethod(typ, m, f);
                                synthesizeMethod(typ.ptr, m, f);
                            });
                            $methodSet($ptrType(f.typ)).forEach(m => {
                                synthesizeMethod(typ.ptr, m, f);
                            });
                        }
                    });
                });
            };
            break;

        default:
            $panic(new $String("invalid kind: " + kind));
    }

    switch (kind) {
        case $kindBool:
        case $kindMap:
            typ.zero = () => { return false; };
            break;

        case $kindInt:
        case $kindInt8:
        case $kindInt16:
        case $kindInt32:
        case $kindUint:
        case $kindUint8:
        case $kindUint16:
        case $kindUint32:
        case $kindUintptr:
        case $kindUnsafePointer:
        case $kindFloat32:
        case $kindFloat64:
            typ.zero = () => { return 0; };
            break;

        case $kindString:
            typ.zero = () => { return ""; };
            break;

        case $kindInt64:
        case $kindUint64:
        case $kindComplex64:
        case $kindComplex128:
            var zero = new typ(0, 0);
            typ.zero = () => { return zero; };
            break;

        case $kindPtr:
        case $kindSlice:
            typ.zero = () => { return typ.nil; };
            break;

        case $kindChan:
            typ.zero = () => { return $chanNil; };
            break;

        case $kindFunc:
            typ.zero = () => { return $throwNilPointerError; };
            break;

        case $kindInterface:
            typ.zero = () => { return $ifaceNil; };
            break;

        case $kindArray:
            typ.zero = () => {
                var arrayClass = $nativeArray(typ.elem.kind);
                if (arrayClass !== Array) {
                    return new arrayClass(typ.len);
                }
                var array = new Array(typ.len);
                for (var i = 0; i < typ.len; i++) {
                    array[i] = typ.elem.zero();
                }
                return array;
            };
            break;

        case $kindStruct:
            typ.zero = () => { return new typ.ptr(); };
            break;

        default:
            $panic(new $String("invalid kind: " + kind));
    }

    typ.id = $typeIDCounter;
    $typeIDCounter++;
    typ.size = size;
    typ.kind = kind;
    typ.string = string;
    typ.named = named;
    typ.pkg = pkg;
    typ.exported = exported;
    typ.methods = [];
    typ.methodSetCache = null;
    typ.comparable = true;
    return typ;
};

var $methodSet = typ => {
    if (typ.methodSetCache !== null) {
        return typ.methodSetCache;
    }
    var base = {};

    var isPtr = (typ.kind === $kindPtr);
    if (isPtr && typ.elem.kind === $kindInterface) {
        typ.methodSetCache = [];
        return [];
    }

    var current = [{ typ: isPtr ? typ.elem : typ, indirect: isPtr }];

    var seen = {};

    while (current.length > 0) {
        var next = [];
        var mset = [];

        current.forEach(e => {
            if (seen[e.typ.string]) {
                return;
            }
            seen[e.typ.string] = true;

            if (e.typ.named) {
                mset = mset.concat(e.typ.methods);
                if (e.indirect) {
                    mset = mset.concat($ptrType(e.typ).methods);
                }
            }

            switch (e.typ.kind) {
                case $kindStruct:
                    e.typ.fields.forEach(f => {
                        if (f.embedded) {
                            var fTyp = f.typ;
                            var fIsPtr = (fTyp.kind === $kindPtr);
                            next.push({ typ: fIsPtr ? fTyp.elem : fTyp, indirect: e.indirect || fIsPtr });
                        }
                    });
                    break;

                case $kindInterface:
                    mset = mset.concat(e.typ.methods);
                    break;
            }
        });

        mset.forEach(m => {
            if (base[m.name] === undefined) {
                base[m.name] = m;
            }
        });

        current = next;
    }

    typ.methodSetCache = [];
    Object.keys(base).sort().forEach(name => {
        typ.methodSetCache.push(base[name]);
    });
    return typ.methodSetCache;
};

var $Bool = $newType(1, $kindBool, "bool", true, "", false, null);
var $Int = $newType(4, $kindInt, "int", true, "", false, null);
var $Int8 = $newType(1, $kindInt8, "int8", true, "", false, null);
var $Int16 = $newType(2, $kindInt16, "int16", true, "", false, null);
var $Int32 = $newType(4, $kindInt32, "int32", true, "", false, null);
var $Int64 = $newType(8, $kindInt64, "int64", true, "", false, null);
var $Uint = $newType(4, $kindUint, "uint", true, "", false, null);
var $Uint8 = $newType(1, $kindUint8, "uint8", true, "", false, null);
var $Uint16 = $newType(2, $kindUint16, "uint16", true, "", false, null);
var $Uint32 = $newType(4, $kindUint32, "uint32", true, "", false, null);
var $Uint64 = $newType(8, $kindUint64, "uint64", true, "", false, null);
var $Uintptr = $newType(4, $kindUintptr, "uintptr", true, "", false, null);
var $Float32 = $newType(4, $kindFloat32, "float32", true, "", false, null);
var $Float64 = $newType(8, $kindFloat64, "float64", true, "", false, null);
var $Complex64 = $newType(8, $kindComplex64, "complex64", true, "", false, null);
var $Complex128 = $newType(16, $kindComplex128, "complex128", true, "", false, null);
var $String = $newType(8, $kindString, "string", true, "", false, null);
var $UnsafePointer = $newType(4, $kindUnsafePointer, "unsafe.Pointer", true, "unsafe", false, null);

var $nativeArray = elemKind => {
    switch (elemKind) {
        case $kindInt:
            return Int32Array;
        case $kindInt8:
            return Int8Array;
        case $kindInt16:
            return Int16Array;
        case $kindInt32:
            return Int32Array;
        case $kindUint:
            return Uint32Array;
        case $kindUint8:
            return Uint8Array;
        case $kindUint16:
            return Uint16Array;
        case $kindUint32:
            return Uint32Array;
        case $kindUintptr:
            return Uint32Array;
        case $kindFloat32:
            return Float32Array;
        case $kindFloat64:
            return Float64Array;
        default:
            return Array;
    }
};
var $toNativeArray = (elemKind, array) => {
    var nativeArray = $nativeArray(elemKind);
    if (nativeArray === Array) {
        return array;
    }
    return new nativeArray(array);
};
var $arrayTypes = {};
var $arrayType = (elem, len) => {
    var typeKey = elem.id + "$" + len;
    var typ = $arrayTypes[typeKey];
    if (typ === undefined) {
        typ = $newType(elem.size * len, $kindArray, "[" + len + "]" + elem.string, false, "", false, null);
        $arrayTypes[typeKey] = typ;
        typ.init(elem, len);
    }
    return typ;
};

var $chanType = (elem, sendOnly, recvOnly) => {
    var string = (recvOnly ? "<-" : "") + "chan" + (sendOnly ? "<- " : " ");
    if (!sendOnly && !recvOnly && (elem.string[0] == "<")) {
        string += "(" + elem.string + ")";
    } else {
        string += elem.string;
    }
    var field = sendOnly ? "SendChan" : (recvOnly ? "RecvChan" : "Chan");
    var typ = elem[field];
    if (typ === undefined) {
        typ = $newType(4, $kindChan, string, false, "", false, null);
        elem[field] = typ;
        typ.init(elem, sendOnly, recvOnly);
    }
    return typ;
};
var $Chan = function (elem, capacity) {
    if (capacity < 0 || capacity > 2147483647) {
        $throwRuntimeError("makechan: size out of range");
    }
    this.$elem = elem;
    this.$capacity = capacity;
    this.$buffer = [];
    this.$sendQueue = [];
    this.$recvQueue = [];
    this.$closed = false;
};
var $chanNil = new $Chan(null, 0);
$chanNil.$sendQueue = $chanNil.$recvQueue = { length: 0, push() { }, shift() { return undefined; }, indexOf() { return -1; } };

var $funcTypes = {};
var $funcType = (params, results, variadic) => {
    var typeKey = $mapArray(params, p => { return p.id; }).join(",") + "$" + $mapArray(results, r => { return r.id; }).join(",") + "$" + variadic;
    var typ = $funcTypes[typeKey];
    if (typ === undefined) {
        var paramTypes = $mapArray(params, p => { return p.string; });
        if (variadic) {
            paramTypes[paramTypes.length - 1] = "..." + paramTypes[paramTypes.length - 1].substr(2);
        }
        var string = "func(" + paramTypes.join(", ") + ")";
        if (results.length === 1) {
            string += " " + results[0].string;
        } else if (results.length > 1) {
            string += " (" + $mapArray(results, r => { return r.string; }).join(", ") + ")";
        }
        typ = $newType(4, $kindFunc, string, false, "", false, null);
        $funcTypes[typeKey] = typ;
        typ.init(params, results, variadic);
    }
    return typ;
};

var $interfaceTypes = {};
var $interfaceType = methods => {
    var typeKey = $mapArray(methods, m => { return m.pkg + "," + m.name + "," + m.typ.id; }).join("$");
    var typ = $interfaceTypes[typeKey];
    if (typ === undefined) {
        var string = "interface {}";
        if (methods.length !== 0) {
            string = "interface { " + $mapArray(methods, m => {
                return (m.pkg !== "" ? m.pkg + "." : "") + m.name + m.typ.string.substr(4);
            }).join("; ") + " }";
        }
        typ = $newType(8, $kindInterface, string, false, "", false, null);
        $interfaceTypes[typeKey] = typ;
        typ.init(methods);
    }
    return typ;
};
var $emptyInterface = $interfaceType([]);
var $ifaceNil = {};
var $error = $newType(8, $kindInterface, "error", true, "", false, null);
$error.init([{ prop: "Error", name: "Error", pkg: "", typ: $funcType([], [$String], false) }]);

var $mapTypes = {};
var $mapType = (key, elem) => {
    var typeKey = key.id + "$" + elem.id;
    var typ = $mapTypes[typeKey];
    if (typ === undefined) {
        typ = $newType(4, $kindMap, "map[" + key.string + "]" + elem.string, false, "", false, null);
        $mapTypes[typeKey] = typ;
        typ.init(key, elem);
    }
    return typ;
};
var $makeMap = (keyForFunc, entries) => {
    var m = new Map();
    for (var i = 0; i < entries.length; i++) {
        var e = entries[i];
        m.set(keyForFunc(e.k), e);
    }
    return m;
};

var $ptrType = elem => {
    var typ = elem.ptr;
    if (typ === undefined) {
        typ = $newType(4, $kindPtr, "*" + elem.string, false, "", elem.exported, null);
        elem.ptr = typ;
        typ.init(elem);
    }
    return typ;
};

var $newDataPointer = (data, constructor) => {
    if (constructor.elem.kind === $kindStruct) {
        return data;
    }
    return new constructor(() => { return data; }, v => { data = v; });
};

var $indexPtr = (array, index, constructor) => {
    if (array.buffer) {
        // Pointers to the same underlying ArrayBuffer share cache.
        var cache = array.buffer.$ptr = array.buffer.$ptr || {};
        // Pointers of different primitive types are non-comparable and stored in different caches.
        var typeCache = cache[array.name] = cache[array.name] || {};
        var cacheIdx = array.BYTES_PER_ELEMENT * index + array.byteOffset;
        return typeCache[cacheIdx] || (typeCache[cacheIdx] = new constructor(() => { return array[index]; }, v => { array[index] = v; }));
    } else {
        array.$ptr = array.$ptr || {};
        return array.$ptr[index] || (array.$ptr[index] = new constructor(() => { return array[index]; }, v => { array[index] = v; }));
    }
};

var $sliceType = elem => {
    var typ = elem.slice;
    if (typ === undefined) {
        typ = $newType(12, $kindSlice, "[]" + elem.string, false, "", false, null);
        elem.slice = typ;
        typ.init(elem);
    }
    return typ;
};
var $makeSlice = (typ, length, capacity = length) => {
    if (length < 0 || length > 2147483647) {
        $throwRuntimeError("makeslice: len out of range");
    }
    if (capacity < 0 || capacity < length || capacity > 2147483647) {
        $throwRuntimeError("makeslice: cap out of range");
    }
    var array = new typ.nativeArray(capacity);
    if (typ.nativeArray === Array) {
        for (var i = 0; i < capacity; i++) {
            array[i] = typ.elem.zero();
        }
    }
    var slice = new typ(array);
    slice.$length = length;
    return slice;
};

var $structTypes = {};
var $structType = (pkgPath, fields) => {
    var typeKey = $mapArray(fields, f => { return f.name + "," + f.typ.id + "," + f.tag; }).join("$");
    var typ = $structTypes[typeKey];
    if (typ === undefined) {
        var string = "struct { " + $mapArray(fields, f => {
            var str = f.typ.string + (f.tag !== "" ? (" \"" + f.tag.replace(/\\/g, "\\\\").replace(/"/g, "\\\"") + "\"") : "");
            if (f.embedded) {
                return str;
            }
            return f.name + " " + str;
        }).join("; ") + " }";
        if (fields.length === 0) {
            string = "struct {}";
        }
        typ = $newType(0, $kindStruct, string, false, "", false, function(...args) {
            this.$val = this;
            for (var i = 0; i < fields.length; i++) {
                var f = fields[i];
                if (f.name == '_') {
                    continue;
                }
                var arg = args[i];
                this[f.prop] = arg !== undefined ? arg : f.typ.zero();
            }
        });
        $structTypes[typeKey] = typ;
        typ.init(pkgPath, fields);
    }
    return typ;
};

var $assertType = (value, type, returnTuple) => {
    var isInterface = (type.kind === $kindInterface), ok, missingMethod = "";
    if (value === $ifaceNil) {
        ok = false;
    } else if (!isInterface) {
        ok = value.constructor === type;
    } else {
        var valueTypeString = value.constructor.string;
        ok = type.implementedBy[valueTypeString];
        if (ok === undefined) {
            ok = true;
            var valueMethodSet = $methodSet(value.constructor);
            var interfaceMethods = type.methods;
            for (var i = 0; i < interfaceMethods.length; i++) {
                var tm = interfaceMethods[i];
                var found = false;
                for (var j = 0; j < valueMethodSet.length; j++) {
                    var vm = valueMethodSet[j];
                    if (vm.name === tm.name && vm.pkg === tm.pkg && vm.typ === tm.typ) {
                        found = true;
                        break;
                    }
                }
                if (!found) {
                    ok = false;
                    type.missingMethodFor[valueTypeString] = tm.name;
                    break;
                }
            }
            type.implementedBy[valueTypeString] = ok;
        }
        if (!ok) {
            missingMethod = type.missingMethodFor[valueTypeString];
        }
    }

    if (!ok) {
        if (returnTuple) {
            return [type.zero(), false];
        }
        $panic(new $packages["runtime"].TypeAssertionError.ptr(
            $packages["runtime"]._type.ptr.nil,
            (value === $ifaceNil ? $packages["runtime"]._type.ptr.nil : new $packages["runtime"]._type.ptr(value.constructor.string)),
            new $packages["runtime"]._type.ptr(type.string),
            missingMethod));
    }

    if (!isInterface) {
        value = value.$val;
    }
    if (type === $jsObjectPtr) {
        value = value.object;
    }
    return returnTuple ? [value, true] : value;
};<|MERGE_RESOLUTION|>--- conflicted
+++ resolved
@@ -155,11 +155,7 @@
                         if (src.$length < dst.length) {
                             $throwRuntimeError("cannot convert slice with length "+src.$length+" to array or pointer to array with length "+dst.length);
                         }
-<<<<<<< HEAD
-                        $copyArray(dst, src.$array, 0, 0, Math.min(src.$length, dst.length), elem);
-=======
                         $copyArray(dst, src.$array, 0, 0, dst.length, elem);
->>>>>>> 5b2414ca
                     } else {
                         // copy from another array
                         $copyArray(dst, src, 0, 0, src.length, elem);
