package compiler

import (
	"bytes"
	"encoding/binary"
	"errors"
	"fmt"
	"go/ast"
	"go/constant"
	"go/token"
	"go/types"
	"net/url"
	"regexp"
	"runtime/debug"
	"sort"
	"strconv"
	"strings"
	"text/template"
	"unicode"

	"github.com/gopherjs/gopherjs/compiler/internal/analysis"
	"github.com/gopherjs/gopherjs/compiler/internal/typeparams"
	"github.com/gopherjs/gopherjs/compiler/typesutil"
)

// We use this character as a separator in synthetic identifiers instead of a
// regular dot. This character is safe for use in JS identifiers and helps to
// visually separate components of the name when it appears in a stack trace.
const midDot = "·"

// root returns the topmost function context corresponding to the package scope.
func (fc *funcContext) root() *funcContext {
	if fc.isRoot() {
		return fc
	}
	return fc.parent.root()
}

// isRoot returns true for the package-level context.
func (fc *funcContext) isRoot() bool {
	return fc.parent == nil
}

func (fc *funcContext) Write(b []byte) (int, error) {
	fc.writePos()
	fc.output = append(fc.output, b...)
	return len(b), nil
}

func (fc *funcContext) Printf(format string, values ...interface{}) {
	fc.Write([]byte(fc.Indentation(0)))
	fmt.Fprintf(fc, format, values...)
	fc.Write([]byte{'\n'})
	fc.Write(fc.delayedOutput)
	fc.delayedOutput = nil
}

func (fc *funcContext) PrintCond(cond bool, onTrue, onFalse string) {
	if !cond {
		fc.Printf("/* %s */ %s", strings.Replace(onTrue, "*/", "<star>/", -1), onFalse)
		return
	}
	fc.Printf("%s", onTrue)
}

func (fc *funcContext) SetPos(pos token.Pos) {
	fc.posAvailable = true
	fc.pos = pos
}

func (fc *funcContext) writePos() {
	if fc.posAvailable {
		fc.posAvailable = false
		fc.Write([]byte{'\b'})
		binary.Write(fc, binary.BigEndian, uint32(fc.pos))
	}
}

// Indented increases generated code indentation level by 1 for the code emitted
// from the callback f.
func (fc *funcContext) Indented(f func()) {
	fc.pkgCtx.indentation++
	f()
	fc.pkgCtx.indentation--
}

// Indentation returns a sequence of "\t" characters appropriate to the current
// generated code indentation level. The `extra` parameter provides relative
// indentation adjustment.
func (fc *funcContext) Indentation(extra int) string {
	return strings.Repeat("\t", fc.pkgCtx.indentation+extra)
}

func (fc *funcContext) CatchOutput(indent int, f func()) []byte {
	origoutput := fc.output
	fc.output = nil
	fc.pkgCtx.indentation += indent
	f()
	fc.writePos()
	caught := fc.output
	fc.output = origoutput
	fc.pkgCtx.indentation -= indent
	return caught
}

func (fc *funcContext) Delayed(f func()) {
	fc.delayedOutput = fc.CatchOutput(0, f)
}

// expandTupleArgs converts a function call which argument is a tuple returned
// by another function into a set of individual call arguments corresponding to
// tuple elements.
//
// For example, for functions defined as:
//
//	func a() (int, string) {return 42, "foo"}
//	func b(a1 int, a2 string) {}
//
// ...the following statement:
//
//	b(a())
//
// ...will be transformed into:
//
//	_tuple := a()
//	b(_tuple[0], _tuple[1])
func (fc *funcContext) expandTupleArgs(argExprs []ast.Expr) []ast.Expr {
	if len(argExprs) != 1 {
		return argExprs
	}

	tuple, isTuple := fc.typeOf(argExprs[0]).(*types.Tuple)
	if !isTuple {
		return argExprs
	}

	tupleVar := fc.newLocalVariable("_tuple")
	fc.Printf("%s = %s;", tupleVar, fc.translateExpr(argExprs[0]))
	argExprs = make([]ast.Expr, tuple.Len())
	for i := range argExprs {
		argExprs[i] = fc.newIdent(fc.formatExpr("%s[%d]", tupleVar, i).String(), tuple.At(i).Type())
	}
	return argExprs
}

func (fc *funcContext) translateArgs(sig *types.Signature, argExprs []ast.Expr, ellipsis bool) []string {
	argExprs = fc.expandTupleArgs(argExprs)

	sigTypes := typesutil.Signature{Sig: sig}

	if sig.Variadic() && len(argExprs) == 0 {
		return []string{fmt.Sprintf("%s.nil", fc.typeName(sigTypes.VariadicType()))}
	}

	preserveOrder := false
	for i := 1; i < len(argExprs); i++ {
		preserveOrder = preserveOrder || fc.Blocking[argExprs[i]]
	}

	args := make([]string, len(argExprs))
	for i, argExpr := range argExprs {
		arg := fc.translateImplicitConversionWithCloning(argExpr, sigTypes.Param(i, ellipsis)).String()

		if preserveOrder && fc.pkgCtx.Types[argExpr].Value == nil {
			argVar := fc.newLocalVariable("_arg")
			fc.Printf("%s = %s;", argVar, arg)
			arg = argVar
		}

		args[i] = arg
	}

	// If variadic arguments were passed in as individual elements, regroup them
	// into a slice and pass it as a single argument.
	if sig.Variadic() && !ellipsis {
		required := args[:sigTypes.RequiredParams()]
		var variadic string
		if len(args) == sigTypes.RequiredParams() {
			// If no variadic parameters were passed, the slice value defaults to nil.
			variadic = fmt.Sprintf("%s.nil", fc.typeName(sigTypes.VariadicType()))
		} else {
			variadic = fmt.Sprintf("new %s([%s])", fc.typeName(sigTypes.VariadicType()), strings.Join(args[sigTypes.RequiredParams():], ", "))
		}
		return append(required, variadic)
	}
	return args
}

func (fc *funcContext) translateSelection(sel typesutil.Selection, pos token.Pos) ([]string, string) {
	var fields []string
	t := sel.Recv()
	for _, index := range sel.Index() {
		if ptr, isPtr := t.Underlying().(*types.Pointer); isPtr {
			t = ptr.Elem()
		}
		s := t.Underlying().(*types.Struct)
		if jsTag := getJsTag(s.Tag(index)); jsTag != "" {
			jsFieldName := s.Field(index).Name()
			for {
				fields = append(fields, fieldName(s, 0))
				ft := fc.fieldType(s, 0)
				if typesutil.IsJsObject(ft) {
					return fields, jsTag
				}
				ft = ft.Underlying()
				if ptr, ok := ft.(*types.Pointer); ok {
					ft = ptr.Elem().Underlying()
				}
				var ok bool
				s, ok = ft.(*types.Struct)
				if !ok || s.NumFields() == 0 {
					fc.pkgCtx.errList = append(fc.pkgCtx.errList, types.Error{Fset: fc.pkgCtx.fileSet, Pos: pos, Msg: fmt.Sprintf("could not find field with type *js.Object for 'js' tag of field '%s'", jsFieldName), Soft: true})
					return nil, ""
				}
			}
		}
		fields = append(fields, fieldName(s, index))
		t = fc.fieldType(s, index)
	}
	return fields, ""
}

var nilObj = types.Universe.Lookup("nil")

func (fc *funcContext) zeroValue(ty types.Type) ast.Expr {
	switch t := ty.Underlying().(type) {
	case *types.Basic:
		switch {
		case isBoolean(t):
			return fc.newConst(ty, constant.MakeBool(false))
		case isNumeric(t):
			return fc.newConst(ty, constant.MakeInt64(0))
		case isString(t):
			return fc.newConst(ty, constant.MakeString(""))
		case t.Kind() == types.UnsafePointer:
			// fall through to "nil"
		case t.Kind() == types.UntypedNil:
			panic("Zero value for untyped nil.")
		default:
			panic(fmt.Sprintf("Unhandled basic type: %v\n", t))
		}
	case *types.Array, *types.Struct:
		return fc.setType(&ast.CompositeLit{}, ty)
	case *types.Chan, *types.Interface, *types.Map, *types.Signature, *types.Slice, *types.Pointer:
		// fall through to "nil"
	default:
		panic(fmt.Sprintf("Unhandled type: %T\n", t))
	}
	id := fc.newIdent("nil", ty)
	fc.pkgCtx.Uses[id] = nilObj
	return id
}

func (fc *funcContext) newConst(t types.Type, value constant.Value) ast.Expr {
	id := &ast.Ident{}
	fc.pkgCtx.Types[id] = types.TypeAndValue{Type: t, Value: value}
	return id
}

// newLocalVariable assigns a new JavaScript variable name for the given Go
// local variable name. In this context "local" means "in scope of the current"
// functionContext.
func (fc *funcContext) newLocalVariable(name string) string {
	return fc.newVariable(name, false)
}

// newVariable assigns a new JavaScript variable name for the given Go variable
// or type.
//
// If there is already a variable with the same name visible in the current
// function context (e.g. due to shadowing), the returned name will be suffixed
// with a number to prevent conflict. This is necessary because Go name
// resolution scopes differ from var declarations in JS.
//
// If pkgLevel is true, the variable is declared at the package level and added
// to this functionContext, as well as all parents, but not to the list of local
// variables. If false, it is added to this context only, as well as the list of
// local vars.
func (fc *funcContext) newVariable(name string, pkgLevel bool) string {
	if name == "" {
		panic("newVariable: empty name")
	}
	name = encodeIdent(name)
	if fc.pkgCtx.minify {
		i := 0
		for {
			offset := int('a')
			if pkgLevel {
				offset = int('A')
			}
			j := i
			name = ""
			for {
				name = string(rune(offset+(j%26))) + name
				j = j/26 - 1
				if j == -1 {
					break
				}
			}
			if fc.allVars[name] == 0 {
				break
			}
			i++
		}
	}
	n := fc.allVars[name]
	fc.allVars[name] = n + 1
	varName := name
	if n > 0 {
		varName = fmt.Sprintf("%s$%d", name, n)
	}

	if pkgLevel {
		for c2 := fc.parent; c2 != nil; c2 = c2.parent {
			c2.allVars[name] = n + 1
		}
		return varName
	}

	fc.localVars = append(fc.localVars, varName)
	return varName
}

// newIdent declares a new Go variable with the given name and type and returns
// an *ast.Ident referring to that object.
func (fc *funcContext) newIdent(name string, t types.Type) *ast.Ident {
	obj := types.NewVar(0, fc.pkgCtx.Pkg, name, t)
	fc.objectNames[obj] = name
	return fc.newIdentFor(obj)
}

// newIdentFor creates a new *ast.Ident referring to the given Go object.
func (fc *funcContext) newIdentFor(obj types.Object) *ast.Ident {
	ident := ast.NewIdent(obj.Name())
	ident.NamePos = obj.Pos()
	fc.pkgCtx.Uses[ident] = obj
	fc.setType(ident, obj.Type())
	return ident
}

func (fc *funcContext) newTypeIdent(name string, obj types.Object) *ast.Ident {
	ident := ast.NewIdent(name)
	fc.pkgCtx.Info.Uses[ident] = obj
	return ident
}

// newLitFuncName generates a new synthetic name for a function literal.
func (fc *funcContext) newLitFuncName() string {
	fc.funcLitCounter++
	name := &strings.Builder{}

	// If function literal is defined inside another function, qualify its
	// synthetic name with the outer function to make it easier to identify.
	if fc.instance.Object != nil {
		if recvType := typesutil.RecvType(fc.sig.Sig); recvType != nil {
			name.WriteString(recvType.Obj().Name())
			name.WriteString(midDot)
		}
		name.WriteString(fc.instance.Object.Name())
		name.WriteString(midDot)
	}
	fmt.Fprintf(name, "func%d", fc.funcLitCounter)
	return name.String()
}

func (fc *funcContext) setType(e ast.Expr, t types.Type) ast.Expr {
	fc.pkgCtx.Types[e] = types.TypeAndValue{Type: t}
	return e
}

func (fc *funcContext) pkgVar(pkg *types.Package) string {
	if pkg == fc.pkgCtx.Pkg {
		return "$pkg"
	}

	pkgVar, found := fc.pkgCtx.pkgVars[pkg.Path()]
	if !found {
		pkgVar = fmt.Sprintf(`$packages["%s"]`, pkg.Path())
	}
	return pkgVar
}

func isVarOrConst(o types.Object) bool {
	switch o.(type) {
	case *types.Var, *types.Const:
		return true
	}
	return false
}

func isPkgLevel(o types.Object) bool {
	// Note: named types are always assigned a variable at package level to be
	// initialized with the rest of the package types, even the types declared
	// in a statement inside a function.
	_, isType := o.(*types.TypeName)
	return (o.Parent() != nil && o.Parent().Parent() == types.Universe) || isType
}

// assignedObjectName checks if the object has been previously assigned a name
// in this or one of the parent contexts. If not, found will be false.
func (fc *funcContext) assignedObjectName(o types.Object) (name string, found bool) {
	if fc == nil {
		return "", false
	}
	if name, found := fc.parent.assignedObjectName(o); found {
		return name, true
	}

	name, found = fc.objectNames[o]
	return name, found
}

// objectName returns a JS expression that refers to the given object. If the
// object hasn't been previously assigned a JS variable name, it will be
// allocated as needed.
func (fc *funcContext) objectName(o types.Object) string {
	if isPkgLevel(o) {
		fc.pkgCtx.DeclareDCEDep(o, nil, nil)

		if o.Pkg() != fc.pkgCtx.Pkg || (isVarOrConst(o) && o.Exported()) {
			return fc.pkgVar(o.Pkg()) + "." + o.Name()
		}
	}

	name, ok := fc.assignedObjectName(o)
	if !ok {
		pkgLevel := isPkgLevel(o)
		name = fc.newVariable(o.Name(), pkgLevel)
		if pkgLevel {
			fc.root().objectNames[o] = name
		} else {
			fc.objectNames[o] = name
		}
	}

	if v, ok := o.(*types.Var); ok && fc.pkgCtx.escapingVars[v] {
		return name + "[0]"
	}
	return name
}

// knownInstances returns a list of known instantiations of the object.
//
// For objects without type params and not nested in a generic function or
// method, this always returns a single trivial instance.
<<<<<<< HEAD
=======
// If the object is generic, or in a generic function or method, but there are
// no instances, then the object is unused and an empty list is returned.
>>>>>>> 3e9afa2b
func (fc *funcContext) knownInstances(o types.Object) []typeparams.Instance {
	instances := fc.pkgCtx.instanceSet.Pkg(o.Pkg()).ForObj(o)
	if len(instances) == 0 && !typeparams.HasTypeParams(o.Type()) {
		return []typeparams.Instance{{Object: o}}
	}
	return instances
}

// instName returns a JS expression that refers to the provided instance of a
// function or type. Non-generic objects may be represented as an instance with
// zero type arguments.
func (fc *funcContext) instName(inst typeparams.Instance) string {
	objName := fc.objectName(inst.Object)
	if inst.IsTrivial() {
		return objName
	}
<<<<<<< HEAD
	fc.pkgCtx.DeclareDCEDep(inst.Object, inst.TNest, inst.TArgs)
	label := fmt.Sprintf(`%v`, inst.TArgs)
	if len(inst.TNest) > 0 {
		label = fmt.Sprintf(`%v;%s`, inst.TNest, label)
	}
	return fmt.Sprintf("%s[%d /* %v */]", objName, fc.pkgCtx.instanceSet.ID(inst), label)
=======
	fc.pkgCtx.DeclareDCEDep(inst.Object, inst.TArgs...)
	label := inst.TypeParamsString(` /* `, ` */`)
	return fmt.Sprintf("%s[%d%s]", objName, fc.pkgCtx.instanceSet.ID(inst), label)
>>>>>>> 3e9afa2b
}

// methodName returns a JS identifier (specifically, object property name)
// corresponding to the given method.
func (fc *funcContext) methodName(fun *types.Func) string {
	if fun.Type().(*types.Signature).Recv() == nil {
		panic(fmt.Errorf("expected a method, got a standalone function %v", fun))
	}
	name := fun.Name()
	// Method names are scoped to their receiver type and guaranteed to be
	// unique within that, so we only need to make sure it's not a reserved keyword
	if reservedKeywords[name] {
		name += "$"
	}
	return name
}

func (fc *funcContext) varPtrName(o *types.Var) string {
	if isPkgLevel(o) && o.Exported() {
		return fc.pkgVar(o.Pkg()) + "." + o.Name() + "$ptr"
	}

	name, ok := fc.pkgCtx.varPtrNames[o]
	if !ok {
		name = fc.newVariable(o.Name()+"$ptr", isPkgLevel(o))
		fc.pkgCtx.varPtrNames[o] = name
	}
	return name
}

// typeName returns a JS identifier name for the given Go type.
//
// For the built-in types it returns identifiers declared in the prelude. For
// all user-defined or composite types it creates a unique JS identifier and
// will return it on all subsequent calls for the type.
func (fc *funcContext) typeName(ty types.Type) string {
	switch t := ty.(type) {
	case *types.Basic:
		return "$" + toJavaScriptType(t)
	case *types.Named:
		if t.Obj().Name() == "error" {
			return "$error"
		}
		inst := typeparams.Instance{Object: t.Obj()}

		// Get type arguments for the type if there are any.
		for i := 0; i < t.TypeArgs().Len(); i++ {
			inst.TArgs = append(inst.TArgs, t.TypeArgs().At(i))
		}

		// Get the nesting type arguments if there are any.
		if fn := typeparams.FindNestingFunc(t.Obj()); fn != nil {
			if fn.Scope().Contains(t.Obj().Pos()) {
				tp := typeparams.SignatureTypeParams(fn.Type().(*types.Signature))
				tNest := make([]types.Type, tp.Len())
				for i := 0; i < tp.Len(); i++ {
					tNest[i] = fc.typeResolver.Substitute(tp.At(i))
				}
				inst.TNest = typesutil.TypeList(tNest)
			}
		}

		return fc.instName(inst)
	case *types.Interface:
		if t.Empty() {
			return "$emptyInterface"
		}
	case *types.TypeParam:
		panic(fmt.Errorf("unexpected type parameter: %v", t))
	}

	// For anonymous composite types, generate a synthetic package-level type
	// declaration, which will be reused for all instances of this type. This
	// improves performance, since runtime won't have to synthesize the same type
	// repeatedly.
	anonType, ok := fc.pkgCtx.anonTypeMap.At(ty).(*types.TypeName)
	if !ok {
		fc.initArgs(ty) // cause all embedded types to be registered
		varName := fc.newVariable(strings.ToLower(typeKind(ty)[5:])+"Type", true)
		anonType = types.NewTypeName(token.NoPos, fc.pkgCtx.Pkg, varName, ty) // fake types.TypeName
		fc.pkgCtx.anonTypes = append(fc.pkgCtx.anonTypes, anonType)
		fc.pkgCtx.anonTypeMap.Set(ty, anonType)
	}
	fc.pkgCtx.DeclareDCEDep(anonType, nil, nil)
	return anonType.Name()
}

// importedPkgVar returns a package-level variable name for accessing an imported
// package.
//
// Allocates a new variable if this is the first call, or returns the existing
// one. The variable is based on the package name (implicitly derived from the
// `package` declaration in the imported package, or explicitly assigned by the
// import decl in the importing source file).
//
// Returns the allocated variable name.
func (fc *funcContext) importedPkgVar(pkg *types.Package) string {
	if pkgVar, ok := fc.pkgCtx.pkgVars[pkg.Path()]; ok {
		return pkgVar // Already registered.
	}

	pkgVar := fc.newVariable(pkg.Name(), true)
	fc.pkgCtx.pkgVars[pkg.Path()] = pkgVar
	return pkgVar
}

// instanceOf constructs an instance description of the object the ident is
// referring to. For non-generic objects, it will return a trivial instance with
// no type arguments.
func (fc *funcContext) instanceOf(ident *ast.Ident) typeparams.Instance {
	inst := typeparams.Instance{Object: fc.pkgCtx.ObjectOf(ident)}
	if i, ok := fc.pkgCtx.Instances[ident]; ok {
		inst.TArgs = fc.typeResolver.SubstituteAll(i.TypeArgs)
	}
	return inst
}

// typeOf returns a type associated with the given AST expression. For types
// defined in terms of type parameters, it will substitute type parameters with
// concrete types from the current set of type arguments.
func (fc *funcContext) typeOf(expr ast.Expr) types.Type {
	typ := fc.pkgCtx.TypeOf(expr)
	// If the expression is referring to an instance of a generic type or function,
	// we want the instantiated type.
	if ident, ok := expr.(*ast.Ident); ok {
		if inst, ok := fc.pkgCtx.Instances[ident]; ok {
			typ = inst.Type
		}
	}
	return fc.typeResolver.Substitute(typ)
}

// fieldType returns the type of the i-th field of the given struct
// after substituting type parameters with concrete types for nested context.
func (fc *funcContext) fieldType(t *types.Struct, i int) types.Type {
	return fc.typeResolver.Substitute(t.Field(i).Type())
}

func (fc *funcContext) selectionOf(e *ast.SelectorExpr) (typesutil.Selection, bool) {
	if sel, ok := fc.pkgCtx.Selections[e]; ok {
		return fc.typeResolver.SubstituteSelection(sel), true
	}
	if sel, ok := fc.pkgCtx.additionalSelections[e]; ok {
		return sel, true
	}
	return nil, false
}

func (fc *funcContext) externalize(s string, t types.Type) string {
	if typesutil.IsJsObject(t) {
		return s
	}
	switch u := t.Underlying().(type) {
	case *types.Basic:
		if isNumeric(u) && !is64Bit(u) && !isComplex(u) {
			return s
		}
		if u.Kind() == types.UntypedNil {
			return "null"
		}
	}
	return fmt.Sprintf("$externalize(%s, %s)", s, fc.typeName(t))
}

func (fc *funcContext) handleEscapingVars(n ast.Node) {
	newEscapingVars := make(map[*types.Var]bool)
	for escaping := range fc.pkgCtx.escapingVars {
		newEscapingVars[escaping] = true
	}
	fc.pkgCtx.escapingVars = newEscapingVars

	var names []string
	objs := analysis.EscapingObjects(n, fc.pkgCtx.Info.Info)
	for _, obj := range objs {
		names = append(names, fc.objectName(obj))
		fc.pkgCtx.escapingVars[obj] = true
	}
	sort.Strings(names)
	for _, name := range names {
		fc.Printf("%s = [%s];", name, name)
	}
}

func fieldName(t *types.Struct, i int) string {
	name := t.Field(i).Name()
	if name == "_" || reservedKeywords[name] {
		return fmt.Sprintf("%s$%d", name, i)
	}
	return name
}

func typeKind(ty types.Type) string {
	switch t := ty.Underlying().(type) {
	case *types.Basic:
		return "$kind" + toJavaScriptType(t)
	case *types.Array:
		return "$kindArray"
	case *types.Chan:
		return "$kindChan"
	case *types.Interface:
		return "$kindInterface"
	case *types.Map:
		return "$kindMap"
	case *types.Signature:
		return "$kindFunc"
	case *types.Slice:
		return "$kindSlice"
	case *types.Struct:
		return "$kindStruct"
	case *types.Pointer:
		return "$kindPtr"
	default:
		panic(fmt.Sprintf("Unhandled type: %T\n", t))
	}
}

func toJavaScriptType(t *types.Basic) string {
	switch t.Kind() {
	case types.UntypedInt:
		return "Int"
	case types.Byte:
		return "Uint8"
	case types.Rune:
		return "Int32"
	case types.UnsafePointer:
		return "UnsafePointer"
	default:
		name := t.String()
		return strings.ToUpper(name[:1]) + name[1:]
	}
}

func is64Bit(t *types.Basic) bool {
	return t.Kind() == types.Int64 || t.Kind() == types.Uint64
}

func isBoolean(t *types.Basic) bool {
	return t.Info()&types.IsBoolean != 0
}

func isComplex(t *types.Basic) bool {
	return t.Info()&types.IsComplex != 0
}

func isFloat(t *types.Basic) bool {
	return t.Info()&types.IsFloat != 0
}

func isInteger(t *types.Basic) bool {
	return t.Info()&types.IsInteger != 0
}

func isNumeric(t *types.Basic) bool {
	return t.Info()&types.IsNumeric != 0
}

func isString(t *types.Basic) bool {
	return t.Info()&types.IsString != 0
}

func isUnsigned(t *types.Basic) bool {
	return t.Info()&types.IsUnsigned != 0
}

func isBlank(expr ast.Expr) bool {
	if expr == nil {
		return true
	}
	if id, isIdent := expr.(*ast.Ident); isIdent {
		return id.Name == "_"
	}
	return false
}

// isWrapped returns true for types that may need to be boxed to access full
// functionality of the Go type.
//
// For efficiency or interoperability reasons certain Go types can be represented
// by JavaScript values that weren't constructed by the corresponding Go type
// constructor.
//
// For example, consider a Go type:
//
//	type SecretInt int
//	func (_ SecretInt) String() string { return "<secret>" }
//
//	func main() {
//	  var i SecretInt = 1
//	  println(i.String())
//	}
//
// For this example the compiler will generate code similar to the snippet below:
//
//	SecretInt = $pkg.SecretInt = $newType(4, $kindInt, "main.SecretInt", true, "main", true, null);
//	SecretInt.prototype.String = function() {
//	  return "<secret>";
//	};
//	main = function() {
//	  var i = 1;
//	  console.log(new SecretInt(i).String());
//	};
//
// Note that the generated code assigns a primitive "number" value into i, and
// only boxes it into an object when it's necessary to access its methods.
func isWrapped(ty types.Type) bool {
	switch t := ty.Underlying().(type) {
	case *types.Basic:
		return !is64Bit(t) && !isComplex(t) && t.Kind() != types.UntypedNil
	case *types.Array, *types.Chan, *types.Map, *types.Signature:
		return true
	case *types.Pointer:
		_, isArray := t.Elem().Underlying().(*types.Array)
		return isArray
	}
	return false
}

func encodeString(s string) string {
	buffer := bytes.NewBuffer(nil)
	for _, r := range []byte(s) {
		switch r {
		case '\b':
			buffer.WriteString(`\b`)
		case '\f':
			buffer.WriteString(`\f`)
		case '\n':
			buffer.WriteString(`\n`)
		case '\r':
			buffer.WriteString(`\r`)
		case '\t':
			buffer.WriteString(`\t`)
		case '\v':
			buffer.WriteString(`\v`)
		case '"':
			buffer.WriteString(`\"`)
		case '\\':
			buffer.WriteString(`\\`)
		default:
			if r < 0x20 || r > 0x7E {
				fmt.Fprintf(buffer, `\x%02X`, r)
				continue
			}
			buffer.WriteByte(r)
		}
	}
	return `"` + buffer.String() + `"`
}

func getJsTag(tag string) string {
	for tag != "" {
		// skip leading space
		i := 0
		for i < len(tag) && tag[i] == ' ' {
			i++
		}
		tag = tag[i:]
		if tag == "" {
			break
		}

		// scan to colon.
		// a space or a quote is a syntax error
		i = 0
		for i < len(tag) && tag[i] != ' ' && tag[i] != ':' && tag[i] != '"' {
			i++
		}
		if i+1 >= len(tag) || tag[i] != ':' || tag[i+1] != '"' {
			break
		}
		name := string(tag[:i])
		tag = tag[i+1:]

		// scan quoted string to find value
		i = 1
		for i < len(tag) && tag[i] != '"' {
			if tag[i] == '\\' {
				i++
			}
			i++
		}
		if i >= len(tag) {
			break
		}
		qvalue := string(tag[:i+1])
		tag = tag[i+1:]

		if name == "js" {
			value, _ := strconv.Unquote(qvalue)
			return value
		}
	}
	return ""
}

func needsSpace(c byte) bool {
	return (c >= 'a' && c <= 'z') || (c >= 'A' && c <= 'Z') || (c >= '0' && c <= '9') || c == '_' || c == '$'
}

func removeWhitespace(b []byte, minify bool) []byte {
	if !minify {
		return b
	}

	var out []byte
	var previous byte
	for len(b) > 0 {
		switch b[0] {
		case '\b':
			out = append(out, b[:5]...)
			b = b[5:]
			continue
		case ' ', '\t', '\n':
			if (!needsSpace(previous) || !needsSpace(b[1])) && !(previous == '-' && b[1] == '-') {
				b = b[1:]
				continue
			}
		case '"':
			out = append(out, '"')
			b = b[1:]
			for {
				i := bytes.IndexAny(b, "\"\\")
				out = append(out, b[:i]...)
				b = b[i:]
				if b[0] == '"' {
					break
				}
				// backslash
				out = append(out, b[:2]...)
				b = b[2:]
			}
		case '/':
			if b[1] == '*' {
				i := bytes.Index(b[2:], []byte("*/"))
				b = b[i+4:]
				continue
			}
		}
		out = append(out, b[0])
		previous = b[0]
		b = b[1:]
	}
	return out
}

func rangeCheck(pattern string, constantIndex, array bool) string {
	if constantIndex && array {
		return pattern
	}
	lengthProp := "$length"
	if array {
		lengthProp = "length"
	}
	check := "%2f >= %1e." + lengthProp
	if !constantIndex {
		check = "(%2f < 0 || " + check + ")"
	}
	return "(" + check + ` ? ($throwRuntimeError("index out of range"), undefined) : ` + pattern + ")"
}

func encodeIdent(name string) string {
	// Quick-and-dirty way to make any string safe for use as an identifier in JS.
	name = url.QueryEscape(name)
	// We use unicode middle dot as a visual separator in synthetic identifiers.
	// It is safe for use in a JS identifier, so we un-encode it for readability.
	name = strings.ReplaceAll(name, "%C2%B7", midDot)
	// QueryEscape uses '%' before hex-codes of escaped characters, which is not
	// allowed in a JS identifier, use '$' instead.
	name = strings.ReplaceAll(name, "%", "$")
	return name
}

// formatJSStructTagVal returns JavaScript code for accessing an object's property
// identified by jsTag. It prefers the dot notation over the bracket notation when
// possible, since the dot notation produces slightly smaller output.
//
// For example:
//
//	"my_name" -> ".my_name"
//	"my name" -> `["my name"]`
//
// For more information about JavaScript property accessors and identifiers, see
// https://developer.mozilla.org/en-US/docs/Web/JavaScript/Reference/Operators/Property_Accessors and
// https://developer.mozilla.org/en-US/docs/Glossary/Identifier.
func formatJSStructTagVal(jsTag string) string {
	for i, r := range jsTag {
		ok := unicode.IsLetter(r) || (i != 0 && unicode.IsNumber(r)) || r == '$' || r == '_'
		if !ok {
			// Saw an invalid JavaScript identifier character,
			// so use bracket notation.
			return `["` + template.JSEscapeString(jsTag) + `"]`
		}
	}
	// Safe to use dot notation without any escaping.
	return "." + jsTag
}

// FatalError is an error compiler panics with when it encountered a fatal error.
//
// FatalError implements io.Writer, which can be used to record any free-form
// debugging details for human consumption. This information will be included
// into String() result along with the rest.
type FatalError struct {
	cause interface{}
	stack []byte
	clues strings.Builder
}

func (b FatalError) Unwrap() error {
	if b.cause == nil {
		return nil
	}
	if err, ok := b.cause.(error); ok {
		return err
	}
	if s, ok := b.cause.(string); ok {
		return errors.New(s)
	}
	return fmt.Errorf("[%T]: %v", b.cause, b.cause)
}

// Write implements io.Writer and can be used to store free-form debugging clues.
func (b *FatalError) Write(p []byte) (n int, err error) { return b.clues.Write(p) }

func (b FatalError) Error() string {
	buf := &strings.Builder{}
	fmt.Fprintln(buf, "[compiler panic] ", strings.TrimSpace(b.Unwrap().Error()))
	if b.clues.Len() > 0 {
		fmt.Fprintln(buf, "\n"+b.clues.String())
	}
	if len(b.stack) > 0 {
		// Shift stack track by 2 spaces for better readability.
		stack := regexp.MustCompile("(?m)^").ReplaceAll(b.stack, []byte("  "))
		fmt.Fprintln(buf, "\nOriginal stack trace:\n", string(stack))
	}
	return buf.String()
}

func bailout(cause interface{}) *FatalError {
	b := &FatalError{
		cause: cause,
		stack: debug.Stack(),
	}
	return b
}

func bailingOut(err interface{}) (*FatalError, bool) {
	fe, ok := err.(*FatalError)
	return fe, ok
}

func removeMatching[T comparable](haystack []T, needle T) []T {
	var result []T
	for _, el := range haystack {
		if el != needle {
			result = append(result, el)
		}
	}
	return result
}<|MERGE_RESOLUTION|>--- conflicted
+++ resolved
@@ -443,11 +443,8 @@
 //
 // For objects without type params and not nested in a generic function or
 // method, this always returns a single trivial instance.
-<<<<<<< HEAD
-=======
 // If the object is generic, or in a generic function or method, but there are
 // no instances, then the object is unused and an empty list is returned.
->>>>>>> 3e9afa2b
 func (fc *funcContext) knownInstances(o types.Object) []typeparams.Instance {
 	instances := fc.pkgCtx.instanceSet.Pkg(o.Pkg()).ForObj(o)
 	if len(instances) == 0 && !typeparams.HasTypeParams(o.Type()) {
@@ -464,18 +461,9 @@
 	if inst.IsTrivial() {
 		return objName
 	}
-<<<<<<< HEAD
-	fc.pkgCtx.DeclareDCEDep(inst.Object, inst.TNest, inst.TArgs)
-	label := fmt.Sprintf(`%v`, inst.TArgs)
-	if len(inst.TNest) > 0 {
-		label = fmt.Sprintf(`%v;%s`, inst.TNest, label)
-	}
-	return fmt.Sprintf("%s[%d /* %v */]", objName, fc.pkgCtx.instanceSet.ID(inst), label)
-=======
 	fc.pkgCtx.DeclareDCEDep(inst.Object, inst.TArgs...)
 	label := inst.TypeParamsString(` /* `, ` */`)
 	return fmt.Sprintf("%s[%d%s]", objName, fc.pkgCtx.instanceSet.ID(inst), label)
->>>>>>> 3e9afa2b
 }
 
 // methodName returns a JS identifier (specifically, object property name)
