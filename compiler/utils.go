package compiler

import (
	"bytes"
	"encoding/binary"
	"errors"
	"fmt"
	"go/ast"
	"go/constant"
	"go/token"
	"go/types"
	"net/url"
	"regexp"
	"runtime/debug"
	"sort"
	"strconv"
	"strings"
	"text/template"
	"unicode"

	"github.com/gopherjs/gopherjs/compiler/analysis"
	"github.com/gopherjs/gopherjs/compiler/internal/dce"
	"github.com/gopherjs/gopherjs/compiler/internal/typeparams"
	"github.com/gopherjs/gopherjs/compiler/typesutil"
)

// root returns the topmost function context corresponding to the package scope.
func (fc *funcContext) root() *funcContext {
	if fc.isRoot() {
		return fc
	}
	return fc.parent.root()
}

// isRoot returns true for the package-level context.
func (fc *funcContext) isRoot() bool {
	return fc.parent == nil
}

func (fc *funcContext) Write(b []byte) (int, error) {
	fc.writePos()
	fc.output = append(fc.output, b...)
	return len(b), nil
}

func (fc *funcContext) Printf(format string, values ...interface{}) {
	fc.Write([]byte(fc.Indentation(0)))
	fmt.Fprintf(fc, format, values...)
	fc.Write([]byte{'\n'})
	fc.Write(fc.delayedOutput)
	fc.delayedOutput = nil
}

func (fc *funcContext) PrintCond(cond bool, onTrue, onFalse string) {
	if !cond {
		fc.Printf("/* %s */ %s", strings.Replace(onTrue, "*/", "<star>/", -1), onFalse)
		return
	}
	fc.Printf("%s", onTrue)
}

func (fc *funcContext) SetPos(pos token.Pos) {
	fc.posAvailable = true
	fc.pos = pos
}

func (fc *funcContext) writePos() {
	if fc.posAvailable {
		fc.posAvailable = false
		fc.Write([]byte{'\b'})
		binary.Write(fc, binary.BigEndian, uint32(fc.pos))
	}
}

// Indented increases generated code indentation level by 1 for the code emitted
// from the callback f.
func (fc *funcContext) Indented(f func()) {
	fc.pkgCtx.indentation++
	f()
	fc.pkgCtx.indentation--
}

// Indentation returns a sequence of "\t" characters appropriate to the current
// generated code indentation level. The `extra` parameter provides relative
// indentation adjustment.
func (fc *funcContext) Indentation(extra int) string {
	return strings.Repeat("\t", fc.pkgCtx.indentation+extra)
}

func (fc *funcContext) CatchOutput(indent int, f func()) []byte {
	origoutput := fc.output
	fc.output = nil
	fc.pkgCtx.indentation += indent
	f()
	fc.writePos()
	caught := fc.output
	fc.output = origoutput
	fc.pkgCtx.indentation -= indent
	return caught
}

func (fc *funcContext) Delayed(f func()) {
	fc.delayedOutput = fc.CatchOutput(0, f)
}

<<<<<<< HEAD
// CollectDCEDeps captures a list of Go objects (types, functions, etc.)
// the code translated inside f() depends on. Then sets those objects
// as dependencies of the given dead-code elimination info.
//
// Note that calling CollectDCEDeps() inside another CollectDCEDeps() call is
// not allowed.
func (fc *funcContext) CollectDCEDeps(dce *dce.Info, f func()) {
	if fc.pkgCtx.dependencies != nil {
		panic(bailout(fmt.Errorf("called funcContext.CollectDependencies() inside another funcContext.CollectDependencies() call")))
	}

	fc.pkgCtx.dependencies = make(map[types.Object]bool)
	defer func() { fc.pkgCtx.dependencies = nil }()

	f()

	dce.SetDeps(fc.pkgCtx.dependencies)
}

// DeclareDCEDep records that the code that is currently being transpiled
// depends on a given Go object.
func (fc *funcContext) DeclareDCEDep(o types.Object) {
	if fc.pkgCtx.dependencies == nil {
		return // Dependencies are not being collected.
	}
	fc.pkgCtx.dependencies[o] = true
}

=======
>>>>>>> a802b897
// expandTupleArgs converts a function call which argument is a tuple returned
// by another function into a set of individual call arguments corresponding to
// tuple elements.
//
// For example, for functions defined as:
//
//	func a() (int, string) {return 42, "foo"}
//	func b(a1 int, a2 string) {}
//
// ...the following statement:
//
//	b(a())
//
// ...will be transformed into:
//
//	_tuple := a()
//	b(_tuple[0], _tuple[1])
func (fc *funcContext) expandTupleArgs(argExprs []ast.Expr) []ast.Expr {
	if len(argExprs) != 1 {
		return argExprs
	}

	tuple, isTuple := fc.typeOf(argExprs[0]).(*types.Tuple)
	if !isTuple {
		return argExprs
	}

	tupleVar := fc.newLocalVariable("_tuple")
	fc.Printf("%s = %s;", tupleVar, fc.translateExpr(argExprs[0]))
	argExprs = make([]ast.Expr, tuple.Len())
	for i := range argExprs {
		argExprs[i] = fc.newIdent(fc.formatExpr("%s[%d]", tupleVar, i).String(), tuple.At(i).Type())
	}
	return argExprs
}

func (fc *funcContext) translateArgs(sig *types.Signature, argExprs []ast.Expr, ellipsis bool) []string {
	argExprs = fc.expandTupleArgs(argExprs)

	sigTypes := typesutil.Signature{Sig: sig}

	if sig.Variadic() && len(argExprs) == 0 {
		return []string{fmt.Sprintf("%s.nil", fc.typeName(sigTypes.VariadicType()))}
	}

	preserveOrder := false
	for i := 1; i < len(argExprs); i++ {
		preserveOrder = preserveOrder || fc.Blocking[argExprs[i]]
	}

	args := make([]string, len(argExprs))
	for i, argExpr := range argExprs {
		arg := fc.translateImplicitConversionWithCloning(argExpr, sigTypes.Param(i, ellipsis)).String()

		if preserveOrder && fc.pkgCtx.Types[argExpr].Value == nil {
			argVar := fc.newLocalVariable("_arg")
			fc.Printf("%s = %s;", argVar, arg)
			arg = argVar
		}

		args[i] = arg
	}

	// If variadic arguments were passed in as individual elements, regroup them
	// into a slice and pass it as a single argument.
	if sig.Variadic() && !ellipsis {
		required := args[:sigTypes.RequiredParams()]
		var variadic string
		if len(args) == sigTypes.RequiredParams() {
			// If no variadic parameters were passed, the slice value defaults to nil.
			variadic = fmt.Sprintf("%s.nil", fc.typeName(sigTypes.VariadicType()))
		} else {
			variadic = fmt.Sprintf("new %s([%s])", fc.typeName(sigTypes.VariadicType()), strings.Join(args[sigTypes.RequiredParams():], ", "))
		}
		return append(required, variadic)
	}
	return args
}

func (fc *funcContext) translateSelection(sel typesutil.Selection, pos token.Pos) ([]string, string) {
	var fields []string
	t := sel.Recv()
	for _, index := range sel.Index() {
		if ptr, isPtr := t.Underlying().(*types.Pointer); isPtr {
			t = ptr.Elem()
		}
		s := t.Underlying().(*types.Struct)
		if jsTag := getJsTag(s.Tag(index)); jsTag != "" {
			jsFieldName := s.Field(index).Name()
			for {
				fields = append(fields, fieldName(s, 0))
				ft := s.Field(0).Type()
				if typesutil.IsJsObject(ft) {
					return fields, jsTag
				}
				ft = ft.Underlying()
				if ptr, ok := ft.(*types.Pointer); ok {
					ft = ptr.Elem().Underlying()
				}
				var ok bool
				s, ok = ft.(*types.Struct)
				if !ok || s.NumFields() == 0 {
					fc.pkgCtx.errList = append(fc.pkgCtx.errList, types.Error{Fset: fc.pkgCtx.fileSet, Pos: pos, Msg: fmt.Sprintf("could not find field with type *js.Object for 'js' tag of field '%s'", jsFieldName), Soft: true})
					return nil, ""
				}
			}
		}
		fields = append(fields, fieldName(s, index))
		t = s.Field(index).Type()
	}
	return fields, ""
}

var nilObj = types.Universe.Lookup("nil")

func (fc *funcContext) zeroValue(ty types.Type) ast.Expr {
	switch t := ty.Underlying().(type) {
	case *types.Basic:
		switch {
		case isBoolean(t):
			return fc.newConst(ty, constant.MakeBool(false))
		case isNumeric(t):
			return fc.newConst(ty, constant.MakeInt64(0))
		case isString(t):
			return fc.newConst(ty, constant.MakeString(""))
		case t.Kind() == types.UnsafePointer:
			// fall through to "nil"
		case t.Kind() == types.UntypedNil:
			panic("Zero value for untyped nil.")
		default:
			panic(fmt.Sprintf("Unhandled basic type: %v\n", t))
		}
	case *types.Array, *types.Struct:
		return fc.setType(&ast.CompositeLit{}, ty)
	case *types.Chan, *types.Interface, *types.Map, *types.Signature, *types.Slice, *types.Pointer:
		// fall through to "nil"
	default:
		panic(fmt.Sprintf("Unhandled type: %T\n", t))
	}
	id := fc.newIdent("nil", ty)
	fc.pkgCtx.Uses[id] = nilObj
	return id
}

func (fc *funcContext) newConst(t types.Type, value constant.Value) ast.Expr {
	id := &ast.Ident{}
	fc.pkgCtx.Types[id] = types.TypeAndValue{Type: t, Value: value}
	return id
}

// newLocalVariable assigns a new JavaScript variable name for the given Go
// local variable name. In this context "local" means "in scope of the current"
// functionContext.
func (fc *funcContext) newLocalVariable(name string) string {
	return fc.newVariable(name, false)
}

// newVariable assigns a new JavaScript variable name for the given Go variable
// or type.
//
// If there is already a variable with the same name visible in the current
// function context (e.g. due to shadowing), the returned name will be suffixed
// with a number to prevent conflict. This is necessary because Go name
// resolution scopes differ from var declarations in JS.
//
// If pkgLevel is true, the variable is declared at the package level and added
// to this functionContext, as well as all parents, but not to the list of local
// variables. If false, it is added to this context only, as well as the list of
// local vars.
func (fc *funcContext) newVariable(name string, pkgLevel bool) string {
	if name == "" {
		panic("newVariable: empty name")
	}
	name = encodeIdent(name)
	if fc.pkgCtx.minify {
		i := 0
		for {
			offset := int('a')
			if pkgLevel {
				offset = int('A')
			}
			j := i
			name = ""
			for {
				name = string(rune(offset+(j%26))) + name
				j = j/26 - 1
				if j == -1 {
					break
				}
			}
			if fc.allVars[name] == 0 {
				break
			}
			i++
		}
	}
	n := fc.allVars[name]
	fc.allVars[name] = n + 1
	varName := name
	if n > 0 {
		varName = fmt.Sprintf("%s$%d", name, n)
	}

	if pkgLevel {
		for c2 := fc.parent; c2 != nil; c2 = c2.parent {
			c2.allVars[name] = n + 1
		}
		return varName
	}

	fc.localVars = append(fc.localVars, varName)
	return varName
}

// newIdent declares a new Go variable with the given name and type and returns
// an *ast.Ident referring to that object.
func (fc *funcContext) newIdent(name string, t types.Type) *ast.Ident {
	obj := types.NewVar(0, fc.pkgCtx.Pkg, name, t)
	fc.objectNames[obj] = name
	return fc.newIdentFor(obj)
}

// newIdentFor creates a new *ast.Ident referring to the given Go object.
func (fc *funcContext) newIdentFor(obj types.Object) *ast.Ident {
	ident := ast.NewIdent(obj.Name())
	ident.NamePos = obj.Pos()
	fc.pkgCtx.Uses[ident] = obj
	fc.setType(ident, obj.Type())
	return ident
}

func (fc *funcContext) newTypeIdent(name string, obj types.Object) *ast.Ident {
	ident := ast.NewIdent(name)
	fc.pkgCtx.Info.Uses[ident] = obj
	return ident
}

func (fc *funcContext) setType(e ast.Expr, t types.Type) ast.Expr {
	fc.pkgCtx.Types[e] = types.TypeAndValue{Type: t}
	return e
}

func (fc *funcContext) pkgVar(pkg *types.Package) string {
	if pkg == fc.pkgCtx.Pkg {
		return "$pkg"
	}

	pkgVar, found := fc.pkgCtx.pkgVars[pkg.Path()]
	if !found {
		pkgVar = fmt.Sprintf(`$packages["%s"]`, pkg.Path())
	}
	return pkgVar
}

func isVarOrConst(o types.Object) bool {
	switch o.(type) {
	case *types.Var, *types.Const:
		return true
	}
	return false
}

func isPkgLevel(o types.Object) bool {
	// Note: named types are always assigned a variable at package level to be
	// initialized with the rest of the package types, even the types declared
	// in a statement inside a function.
	_, isType := o.(*types.TypeName)
	return (o.Parent() != nil && o.Parent().Parent() == types.Universe) || isType
}

// assignedObjectName checks if the object has been previously assigned a name
// in this or one of the parent contexts. If not, found will be false.
func (fc *funcContext) assignedObjectName(o types.Object) (name string, found bool) {
	if fc == nil {
		return "", false
	}
	if name, found := fc.parent.assignedObjectName(o); found {
		return name, true
	}

	name, found = fc.objectNames[o]
	return name, found
}

// objectName returns a JS expression that refers to the given object. If the
// object hasn't been previously assigned a JS variable name, it will be
// allocated as needed.
func (fc *funcContext) objectName(o types.Object) string {
	if isPkgLevel(o) {
		fc.pkgCtx.DeclareDCEDep(o)

		if o.Pkg() != fc.pkgCtx.Pkg || (isVarOrConst(o) && o.Exported()) {
			return fc.pkgVar(o.Pkg()) + "." + o.Name()
		}
	}

	name, ok := fc.assignedObjectName(o)
	if !ok {
		pkgLevel := isPkgLevel(o)
		name = fc.newVariable(o.Name(), pkgLevel)
		if pkgLevel {
			fc.root().objectNames[o] = name
		} else {
			fc.objectNames[o] = name
		}
	}

	if v, ok := o.(*types.Var); ok && fc.pkgCtx.escapingVars[v] {
		return name + "[0]"
	}
	return name
}

// knownInstances returns a list of known instantiations of the object.
//
// For objects without type params always returns a single trivial instance.
func (fc *funcContext) knownInstances(o types.Object) []typeparams.Instance {
	if !typeparams.HasTypeParams(o.Type()) {
		return []typeparams.Instance{{Object: o}}
	}

	return fc.pkgCtx.instanceSet.Pkg(o.Pkg()).ByObj()[o]
}

// instName returns a JS expression that refers to the provided instance of a
// function or type. Non-generic objects may be represented as an instance with
// zero type arguments.
func (fc *funcContext) instName(inst typeparams.Instance) string {
	objName := fc.objectName(inst.Object)
	if inst.IsTrivial() {
		return objName
	}
	return fmt.Sprintf("%s[%d /* %v */]", objName, fc.pkgCtx.instanceSet.ID(inst), inst.TArgs)
}

func (fc *funcContext) varPtrName(o *types.Var) string {
	if isPkgLevel(o) && o.Exported() {
		return fc.pkgVar(o.Pkg()) + "." + o.Name() + "$ptr"
	}

	name, ok := fc.pkgCtx.varPtrNames[o]
	if !ok {
		name = fc.newVariable(o.Name()+"$ptr", isPkgLevel(o))
		fc.pkgCtx.varPtrNames[o] = name
	}
	return name
}

// typeName returns a JS identifier name for the given Go type.
//
// For the built-in types it returns identifiers declared in the prelude. For
// all user-defined or composite types it creates a unique JS identifier and
// will return it on all subsequent calls for the type.
func (fc *funcContext) typeName(ty types.Type) string {
	switch t := ty.(type) {
	case *types.Basic:
		return "$" + toJavaScriptType(t)
	case *types.Named:
		if t.Obj().Name() == "error" {
			return "$error"
		}
		inst := typeparams.Instance{Object: t.Obj()}
		for i := 0; i < t.TypeArgs().Len(); i++ {
			inst.TArgs = append(inst.TArgs, t.TypeArgs().At(i))
		}
		return fc.instName(inst)
	case *types.Interface:
		if t.Empty() {
			return "$emptyInterface"
		}
	}

	// For anonymous composite types, generate a synthetic package-level type
	// declaration, which will be reused for all instances of this time. This
	// improves performance, since runtime won't have to synthesize the same type
	// repeatedly.
	anonType, ok := fc.pkgCtx.anonTypeMap.At(ty).(*types.TypeName)
	if !ok {
		fc.initArgs(ty) // cause all embedded types to be registered
		varName := fc.newVariable(strings.ToLower(typeKind(ty)[5:])+"Type", true)
		anonType = types.NewTypeName(token.NoPos, fc.pkgCtx.Pkg, varName, ty) // fake types.TypeName
		fc.pkgCtx.anonTypes = append(fc.pkgCtx.anonTypes, anonType)
		fc.pkgCtx.anonTypeMap.Set(ty, anonType)
	}
	fc.pkgCtx.DeclareDCEDep(anonType)
	return anonType.Name()
}

// importedPkgVar returns a package-level variable name for accessing an imported
// package.
//
// Allocates a new variable if this is the first call, or returns the existing
// one. The variable is based on the package name (implicitly derived from the
// `package` declaration in the imported package, or explicitly assigned by the
// import decl in the importing source file).
//
// Returns the allocated variable name.
func (fc *funcContext) importedPkgVar(pkg *types.Package) string {
	if pkgVar, ok := fc.pkgCtx.pkgVars[pkg.Path()]; ok {
		return pkgVar // Already registered.
	}

	pkgVar := fc.newVariable(pkg.Name(), true)
	fc.pkgCtx.pkgVars[pkg.Path()] = pkgVar
	return pkgVar
}

// instanceOf constructs an instance description of the object the ident is
// referring to. For non-generic objects, it will return a trivial instance with
// no type arguments.
func (fc *funcContext) instanceOf(ident *ast.Ident) typeparams.Instance {
	inst := typeparams.Instance{Object: fc.pkgCtx.ObjectOf(ident)}
	if i, ok := fc.pkgCtx.Instances[ident]; ok {
		inst.TArgs = fc.typeResolver.SubstituteAll(i.TypeArgs)
	}
	return inst
}

// typeOf returns a type associated with the given AST expression. For types
// defined in terms of type parameters, it will substitute type parameters with
// concrete types from the current set of type arguments.
func (fc *funcContext) typeOf(expr ast.Expr) types.Type {
	typ := fc.pkgCtx.TypeOf(expr)
	// If the expression is referring to an instance of a generic type or function,
	// we want the instantiated type.
	if ident, ok := expr.(*ast.Ident); ok {
		if inst, ok := fc.pkgCtx.Instances[ident]; ok {
			typ = inst.Type
		}
	}
	return fc.typeResolver.Substitute(typ)
}

func (fc *funcContext) selectionOf(e *ast.SelectorExpr) (typesutil.Selection, bool) {
	if sel, ok := fc.pkgCtx.Selections[e]; ok {
		return fc.typeResolver.SubstituteSelection(sel), true
	}
	if sel, ok := fc.pkgCtx.additionalSelections[e]; ok {
		return sel, true
	}
	return nil, false
}

func (fc *funcContext) externalize(s string, t types.Type) string {
	if typesutil.IsJsObject(t) {
		return s
	}
	switch u := t.Underlying().(type) {
	case *types.Basic:
		if isNumeric(u) && !is64Bit(u) && !isComplex(u) {
			return s
		}
		if u.Kind() == types.UntypedNil {
			return "null"
		}
	}
	return fmt.Sprintf("$externalize(%s, %s)", s, fc.typeName(t))
}

func (fc *funcContext) handleEscapingVars(n ast.Node) {
	newEscapingVars := make(map[*types.Var]bool)
	for escaping := range fc.pkgCtx.escapingVars {
		newEscapingVars[escaping] = true
	}
	fc.pkgCtx.escapingVars = newEscapingVars

	var names []string
	objs := analysis.EscapingObjects(n, fc.pkgCtx.Info.Info)
	for _, obj := range objs {
		names = append(names, fc.objectName(obj))
		fc.pkgCtx.escapingVars[obj] = true
	}
	sort.Strings(names)
	for _, name := range names {
		fc.Printf("%s = [%s];", name, name)
	}
}

func fieldName(t *types.Struct, i int) string {
	name := t.Field(i).Name()
	if name == "_" || reservedKeywords[name] {
		return fmt.Sprintf("%s$%d", name, i)
	}
	return name
}

func typeKind(ty types.Type) string {
	switch t := ty.Underlying().(type) {
	case *types.Basic:
		return "$kind" + toJavaScriptType(t)
	case *types.Array:
		return "$kindArray"
	case *types.Chan:
		return "$kindChan"
	case *types.Interface:
		return "$kindInterface"
	case *types.Map:
		return "$kindMap"
	case *types.Signature:
		return "$kindFunc"
	case *types.Slice:
		return "$kindSlice"
	case *types.Struct:
		return "$kindStruct"
	case *types.Pointer:
		return "$kindPtr"
	default:
		panic(fmt.Sprintf("Unhandled type: %T\n", t))
	}
}

func toJavaScriptType(t *types.Basic) string {
	switch t.Kind() {
	case types.UntypedInt:
		return "Int"
	case types.Byte:
		return "Uint8"
	case types.Rune:
		return "Int32"
	case types.UnsafePointer:
		return "UnsafePointer"
	default:
		name := t.String()
		return strings.ToUpper(name[:1]) + name[1:]
	}
}

func is64Bit(t *types.Basic) bool {
	return t.Kind() == types.Int64 || t.Kind() == types.Uint64
}

func isBoolean(t *types.Basic) bool {
	return t.Info()&types.IsBoolean != 0
}

func isComplex(t *types.Basic) bool {
	return t.Info()&types.IsComplex != 0
}

func isFloat(t *types.Basic) bool {
	return t.Info()&types.IsFloat != 0
}

func isInteger(t *types.Basic) bool {
	return t.Info()&types.IsInteger != 0
}

func isNumeric(t *types.Basic) bool {
	return t.Info()&types.IsNumeric != 0
}

func isString(t *types.Basic) bool {
	return t.Info()&types.IsString != 0
}

func isUnsigned(t *types.Basic) bool {
	return t.Info()&types.IsUnsigned != 0
}

func isBlank(expr ast.Expr) bool {
	if expr == nil {
		return true
	}
	if id, isIdent := expr.(*ast.Ident); isIdent {
		return id.Name == "_"
	}
	return false
}

// isWrapped returns true for types that may need to be boxed to access full
// functionality of the Go type.
//
// For efficiency or interoperability reasons certain Go types can be represented
// by JavaScript values that weren't constructed by the corresponding Go type
// constructor.
//
// For example, consider a Go type:
//
//	type SecretInt int
//	func (_ SecretInt) String() string { return "<secret>" }
//
//	func main() {
//	  var i SecretInt = 1
//	  println(i.String())
//	}
//
// For this example the compiler will generate code similar to the snippet below:
//
//	SecretInt = $pkg.SecretInt = $newType(4, $kindInt, "main.SecretInt", true, "main", true, null);
//	SecretInt.prototype.String = function() {
//	  return "<secret>";
//	};
//	main = function() {
//	  var i = 1;
//	  console.log(new SecretInt(i).String());
//	};
//
// Note that the generated code assigns a primitive "number" value into i, and
// only boxes it into an object when it's necessary to access its methods.
func isWrapped(ty types.Type) bool {
	switch t := ty.Underlying().(type) {
	case *types.Basic:
		return !is64Bit(t) && !isComplex(t) && t.Kind() != types.UntypedNil
	case *types.Array, *types.Chan, *types.Map, *types.Signature:
		return true
	case *types.Pointer:
		_, isArray := t.Elem().Underlying().(*types.Array)
		return isArray
	}
	return false
}

func encodeString(s string) string {
	buffer := bytes.NewBuffer(nil)
	for _, r := range []byte(s) {
		switch r {
		case '\b':
			buffer.WriteString(`\b`)
		case '\f':
			buffer.WriteString(`\f`)
		case '\n':
			buffer.WriteString(`\n`)
		case '\r':
			buffer.WriteString(`\r`)
		case '\t':
			buffer.WriteString(`\t`)
		case '\v':
			buffer.WriteString(`\v`)
		case '"':
			buffer.WriteString(`\"`)
		case '\\':
			buffer.WriteString(`\\`)
		default:
			if r < 0x20 || r > 0x7E {
				fmt.Fprintf(buffer, `\x%02X`, r)
				continue
			}
			buffer.WriteByte(r)
		}
	}
	return `"` + buffer.String() + `"`
}

func getJsTag(tag string) string {
	for tag != "" {
		// skip leading space
		i := 0
		for i < len(tag) && tag[i] == ' ' {
			i++
		}
		tag = tag[i:]
		if tag == "" {
			break
		}

		// scan to colon.
		// a space or a quote is a syntax error
		i = 0
		for i < len(tag) && tag[i] != ' ' && tag[i] != ':' && tag[i] != '"' {
			i++
		}
		if i+1 >= len(tag) || tag[i] != ':' || tag[i+1] != '"' {
			break
		}
		name := string(tag[:i])
		tag = tag[i+1:]

		// scan quoted string to find value
		i = 1
		for i < len(tag) && tag[i] != '"' {
			if tag[i] == '\\' {
				i++
			}
			i++
		}
		if i >= len(tag) {
			break
		}
		qvalue := string(tag[:i+1])
		tag = tag[i+1:]

		if name == "js" {
			value, _ := strconv.Unquote(qvalue)
			return value
		}
	}
	return ""
}

func needsSpace(c byte) bool {
	return (c >= 'a' && c <= 'z') || (c >= 'A' && c <= 'Z') || (c >= '0' && c <= '9') || c == '_' || c == '$'
}

func removeWhitespace(b []byte, minify bool) []byte {
	if !minify {
		return b
	}

	var out []byte
	var previous byte
	for len(b) > 0 {
		switch b[0] {
		case '\b':
			out = append(out, b[:5]...)
			b = b[5:]
			continue
		case ' ', '\t', '\n':
			if (!needsSpace(previous) || !needsSpace(b[1])) && !(previous == '-' && b[1] == '-') {
				b = b[1:]
				continue
			}
		case '"':
			out = append(out, '"')
			b = b[1:]
			for {
				i := bytes.IndexAny(b, "\"\\")
				out = append(out, b[:i]...)
				b = b[i:]
				if b[0] == '"' {
					break
				}
				// backslash
				out = append(out, b[:2]...)
				b = b[2:]
			}
		case '/':
			if b[1] == '*' {
				i := bytes.Index(b[2:], []byte("*/"))
				b = b[i+4:]
				continue
			}
		}
		out = append(out, b[0])
		previous = b[0]
		b = b[1:]
	}
	return out
}

func rangeCheck(pattern string, constantIndex, array bool) string {
	if constantIndex && array {
		return pattern
	}
	lengthProp := "$length"
	if array {
		lengthProp = "length"
	}
	check := "%2f >= %1e." + lengthProp
	if !constantIndex {
		check = "(%2f < 0 || " + check + ")"
	}
	return "(" + check + ` ? ($throwRuntimeError("index out of range"), undefined) : ` + pattern + ")"
}

func encodeIdent(name string) string {
	return strings.Replace(url.QueryEscape(name), "%", "$", -1)
}

// formatJSStructTagVal returns JavaScript code for accessing an object's property
// identified by jsTag. It prefers the dot notation over the bracket notation when
// possible, since the dot notation produces slightly smaller output.
//
// For example:
//
//	"my_name" -> ".my_name"
//	"my name" -> `["my name"]`
//
// For more information about JavaScript property accessors and identifiers, see
// https://developer.mozilla.org/en-US/docs/Web/JavaScript/Reference/Operators/Property_Accessors and
// https://developer.mozilla.org/en-US/docs/Glossary/Identifier.
func formatJSStructTagVal(jsTag string) string {
	for i, r := range jsTag {
		ok := unicode.IsLetter(r) || (i != 0 && unicode.IsNumber(r)) || r == '$' || r == '_'
		if !ok {
			// Saw an invalid JavaScript identifier character,
			// so use bracket notation.
			return `["` + template.JSEscapeString(jsTag) + `"]`
		}
	}
	// Safe to use dot notation without any escaping.
	return "." + jsTag
}

// ErrorAt annotates an error with a position in the source code.
func ErrorAt(err error, fset *token.FileSet, pos token.Pos) error {
	return fmt.Errorf("%s: %w", fset.Position(pos), err)
}

// FatalError is an error compiler panics with when it encountered a fatal error.
//
// FatalError implements io.Writer, which can be used to record any free-form
// debugging details for human consumption. This information will be included
// into String() result along with the rest.
type FatalError struct {
	cause interface{}
	stack []byte
	clues strings.Builder
}

func (b FatalError) Unwrap() error {
	if b.cause == nil {
		return nil
	}
	if err, ok := b.cause.(error); ok {
		return err
	}
	if s, ok := b.cause.(string); ok {
		return errors.New(s)
	}
	return fmt.Errorf("[%T]: %v", b.cause, b.cause)
}

// Write implements io.Writer and can be used to store free-form debugging clues.
func (b *FatalError) Write(p []byte) (n int, err error) { return b.clues.Write(p) }

func (b FatalError) Error() string {
	buf := &strings.Builder{}
	fmt.Fprintln(buf, "[compiler panic] ", strings.TrimSpace(b.Unwrap().Error()))
	if b.clues.Len() > 0 {
		fmt.Fprintln(buf, "\n"+b.clues.String())
	}
	if len(b.stack) > 0 {
		// Shift stack track by 2 spaces for better readability.
		stack := regexp.MustCompile("(?m)^").ReplaceAll(b.stack, []byte("  "))
		fmt.Fprintln(buf, "\nOriginal stack trace:\n", string(stack))
	}
	return buf.String()
}

func bailout(cause interface{}) *FatalError {
	b := &FatalError{
		cause: cause,
		stack: debug.Stack(),
	}
	return b
}

func bailingOut(err interface{}) (*FatalError, bool) {
	fe, ok := err.(*FatalError)
	return fe, ok
}<|MERGE_RESOLUTION|>--- conflicted
+++ resolved
@@ -19,7 +19,6 @@
 	"unicode"
 
 	"github.com/gopherjs/gopherjs/compiler/analysis"
-	"github.com/gopherjs/gopherjs/compiler/internal/dce"
 	"github.com/gopherjs/gopherjs/compiler/internal/typeparams"
 	"github.com/gopherjs/gopherjs/compiler/typesutil"
 )
@@ -103,37 +102,6 @@
 	fc.delayedOutput = fc.CatchOutput(0, f)
 }
 
-<<<<<<< HEAD
-// CollectDCEDeps captures a list of Go objects (types, functions, etc.)
-// the code translated inside f() depends on. Then sets those objects
-// as dependencies of the given dead-code elimination info.
-//
-// Note that calling CollectDCEDeps() inside another CollectDCEDeps() call is
-// not allowed.
-func (fc *funcContext) CollectDCEDeps(dce *dce.Info, f func()) {
-	if fc.pkgCtx.dependencies != nil {
-		panic(bailout(fmt.Errorf("called funcContext.CollectDependencies() inside another funcContext.CollectDependencies() call")))
-	}
-
-	fc.pkgCtx.dependencies = make(map[types.Object]bool)
-	defer func() { fc.pkgCtx.dependencies = nil }()
-
-	f()
-
-	dce.SetDeps(fc.pkgCtx.dependencies)
-}
-
-// DeclareDCEDep records that the code that is currently being transpiled
-// depends on a given Go object.
-func (fc *funcContext) DeclareDCEDep(o types.Object) {
-	if fc.pkgCtx.dependencies == nil {
-		return // Dependencies are not being collected.
-	}
-	fc.pkgCtx.dependencies[o] = true
-}
-
-=======
->>>>>>> a802b897
 // expandTupleArgs converts a function call which argument is a tuple returned
 // by another function into a set of individual call arguments corresponding to
 // tuple elements.
