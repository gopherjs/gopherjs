// Package subst is an excerpt from x/tools/go/ssa responsible for performing
// type substitution in types defined in terms of type parameters with provided
// type arguments.
package subst

<<<<<<< HEAD
import (
	"go/types"
)
=======
import "go/types"
>>>>>>> f5ca11fb

// To simplify future updates of the borrowed code, we minimize modifications
// to it as much as possible. This file implements an exported interface to the
// original code for us to use.

// Subster performs type parameter substitution.
type Subster struct {
	impl *subster
}

// New creates a new Subster with a given a map from type parameters and the arguments
// that should be used to replace them. If the map is empty, nil is returned.
<<<<<<< HEAD
// The function `fn` is used to determine the nesting context of the substitution.
func New(tc *types.Context, fn *types.Func, replacements map[*types.TypeParam]types.Type) *Subster {
=======
func New(tc *types.Context, replacements map[*types.TypeParam]types.Type) *Subster {
>>>>>>> f5ca11fb
	if len(replacements) == 0 {
		return nil
	}

<<<<<<< HEAD
	subst := makeSubster(tc, fn, nil, nil, false)
=======
	subst := makeSubster(tc, nil, nil, nil, false)
>>>>>>> f5ca11fb
	subst.replacements = replacements
	return &Subster{impl: subst}
}

// Type returns a version of typ with all references to type parameters
// replaced with the corresponding type arguments.
func (s *Subster) Type(typ types.Type) types.Type {
	if s == nil {
		return typ
	}
	return s.impl.typ(typ)
}

// Types returns a version of ts with all references to type parameters
// replaced with the corresponding type arguments.
func (s *Subster) Types(ts []types.Type) []types.Type {
	if s == nil {
		return ts
	}
	return s.impl.types(ts)
}<|MERGE_RESOLUTION|>--- conflicted
+++ resolved
@@ -3,13 +3,7 @@
 // type arguments.
 package subst
 
-<<<<<<< HEAD
-import (
-	"go/types"
-)
-=======
 import "go/types"
->>>>>>> f5ca11fb
 
 // To simplify future updates of the borrowed code, we minimize modifications
 // to it as much as possible. This file implements an exported interface to the
@@ -22,21 +16,12 @@
 
 // New creates a new Subster with a given a map from type parameters and the arguments
 // that should be used to replace them. If the map is empty, nil is returned.
-<<<<<<< HEAD
-// The function `fn` is used to determine the nesting context of the substitution.
-func New(tc *types.Context, fn *types.Func, replacements map[*types.TypeParam]types.Type) *Subster {
-=======
 func New(tc *types.Context, replacements map[*types.TypeParam]types.Type) *Subster {
->>>>>>> f5ca11fb
 	if len(replacements) == 0 {
 		return nil
 	}
 
-<<<<<<< HEAD
-	subst := makeSubster(tc, fn, nil, nil, false)
-=======
 	subst := makeSubster(tc, nil, nil, nil, false)
->>>>>>> f5ca11fb
 	subst.replacements = replacements
 	return &Subster{impl: subst}
 }
