--- conflicted
+++ resolved
@@ -436,14 +436,9 @@
 			// problem for recursive types, e.g. `type X[T any] Q[X[T]]`.
 			// When it sees the `X[T]` in `Q[X[T]]`, it creates a `subOrigin`
 			// (seen below) which caches the old `T` to the new `T'`.
-<<<<<<< HEAD
-			// Then when creating `subTArgs` (seen below), it will return
-			// `T'` via the cache instead of substituting `T` with `string`.
-=======
 			// Then when creating `subTArgs` (also below), it will return
 			// `T'` via the cache instead of substituting `T` with the
 			// correct type argument.
->>>>>>> d4d3cf7d
 			//subst.cache[cur] = ntp
 			newTParams = append(newTParams, ntp)
 		}
