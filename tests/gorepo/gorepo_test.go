--- conflicted
+++ resolved
@@ -21,18 +21,6 @@
 		args = append(args, "-v")
 	}
 
-<<<<<<< HEAD
-	shards := os.Getenv("CIRCLE_NODE_TOTAL")
-	shard := os.Getenv("CIRCLE_NODE_INDEX")
-	if shards != "" && shard != "" {
-		// When we are running under CircleCI parallel test job, we need to shard execution.
-		args = append(args, "-shard="+shard, "-shards="+shards)
-		// CircleCI reports a lot more cores than we can actually use, so we have to limit concurrency.
-		args = append(args, "-n=2", "-l=2")
-	}
-
-=======
->>>>>>> f8ca4f42
 	cmd := exec.Command(args[0], args[1:]...)
 	cmd.Stdout = os.Stdout
 	cmd.Stderr = os.Stdout
