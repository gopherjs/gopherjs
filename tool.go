--- conflicted
+++ resolved
@@ -10,67 +10,6 @@
 	"path/filepath"
 	"strings"
 	"syscall"
-<<<<<<< HEAD
-	"time"
-)
-
-type Package struct {
-	*build.Package
-	SrcModTime     time.Time
-	UpToDate       bool
-	JavaScriptCode []byte
-}
-
-var typesConfig = &types.Config{
-	Packages: make(map[string]*types.Package),
-}
-
-func init() {
-	typesConfig.Import = func(imports map[string]*types.Package, path string) (*types.Package, error) {
-		if _, found := packages[path]; found {
-			return imports[path], nil
-		}
-
-		otherPkg, err := buildImport(path, build.AllowBinary)
-		if err != nil {
-			return nil, err
-		}
-		pkg := &Package{Package: otherPkg}
-		if err := buildPackage(pkg); err != nil {
-			return nil, err
-		}
-
-		return imports[path], nil
-	}
-}
-
-func buildImport(path string, mode build.ImportMode) (*build.Package, error) {
-	buildContext := &build.Context{
-		GOROOT:   build.Default.GOROOT,
-		GOPATH:   build.Default.GOPATH,
-		GOOS:     build.Default.GOOS,
-		GOARCH:   "js",
-		Compiler: "gc",
-	}
-	if path == "runtime" || path == "syscall" {
-		buildContext.GOARCH = build.Default.GOARCH
-		buildContext.InstallSuffix = "js"
-	}
-	pkg, err := buildContext.Import(path, "", mode)
-	if path == "hash/crc32" {
-		pkg.GoFiles = []string{"crc32.go", "crc32_generic.go"}
-	}
-	if _, err := os.Stat(pkg.PkgObj); os.IsNotExist(err) && strings.HasPrefix(pkg.PkgObj, build.Default.GOROOT) {
-		// fall back to GOPATH
-		gopathPkgObj := build.Default.GOPATH + pkg.PkgObj[len(build.Default.GOROOT):]
-		if _, err := os.Stat(gopathPkgObj); err == nil {
-			pkg.PkgObj = gopathPkgObj
-		}
-	}
-	return pkg, err
-}
-=======
->>>>>>> 79fc5c55
 
 	"code.google.com/p/go.tools/go/types"
 	"github.com/neelance/gopherjs/api"
@@ -113,7 +52,7 @@
 			buildContext := &build.Context{
 				GOROOT:   build.Default.GOROOT,
 				GOPATH:   build.Default.GOPATH,
-				GOOS:     build.Default.GOOS,
+				GOOS:     "darwin",
 				GOARCH:   "js",
 				Compiler: "gc",
 			}
@@ -347,211 +286,6 @@
 	}
 }
 
-<<<<<<< HEAD
-func buildFiles(filenames []string, pkgObj string) error {
-	wd, err := os.Getwd()
-	if err != nil {
-		return err
-	}
-	pkg := &Package{
-		Package: &build.Package{
-			Name:       "main",
-			ImportPath: "main",
-			Dir:        wd,
-			GoFiles:    filenames,
-		},
-	}
-
-	if err := buildPackage(pkg); err != nil {
-		return err
-	}
-	return writeCommandPackage(pkg, pkgObj)
-}
-
-func buildPackage(pkg *Package) error {
-	packages[pkg.ImportPath] = pkg
-	if pkg.ImportPath == "unsafe" {
-		typesConfig.Packages["unsafe"] = types.Unsafe
-		return nil
-	}
-
-	if pkg.PkgObj != "" {
-		fileInfo, err := os.Stat(os.Args[0]) // gopherjs itself
-		if err != nil {
-			for _, path := range strings.Split(os.Getenv("PATH"), string(os.PathListSeparator)) {
-				fileInfo, err = os.Stat(filepath.Join(path, os.Args[0]))
-				if err == nil {
-					break
-				}
-			}
-			if err != nil {
-				os.Stderr.WriteString("Could not get GopherJS binary's modification timestamp. Please report issue.\n")
-			}
-		}
-		if err == nil {
-			pkg.SrcModTime = fileInfo.ModTime()
-		}
-
-		for _, importedPkgPath := range pkg.Imports {
-			_, err := typesConfig.Import(typesConfig.Packages, importedPkgPath)
-			if err != nil {
-				return err
-			}
-			impModeTime := packages[importedPkgPath].SrcModTime
-			if impModeTime.After(pkg.SrcModTime) {
-				pkg.SrcModTime = impModeTime
-			}
-		}
-
-		for _, name := range pkg.GoFiles {
-			fileInfo, err := os.Stat(filepath.Join(pkg.Dir, name))
-			if err != nil {
-				return err
-			}
-			if fileInfo.ModTime().After(pkg.SrcModTime) {
-				pkg.SrcModTime = fileInfo.ModTime()
-			}
-		}
-
-		pkgObjFileInfo, err := os.Stat(pkg.PkgObj)
-		if err == nil && !pkg.SrcModTime.After(pkgObjFileInfo.ModTime()) {
-			// package object is up to date, load from disk if library
-			pkg.UpToDate = true
-			if pkg.IsCommand() {
-				return nil
-			}
-
-			objFile, err := os.Open(pkg.PkgObj)
-			if err != nil {
-				return err
-			}
-			defer objFile.Close()
-
-			pkg.JavaScriptCode, _, err = translator.ReadArchive(typesConfig.Packages, pkg.PkgObj, pkg.ImportPath, objFile)
-			if err != nil {
-				return err
-			}
-
-			return nil
-		}
-	}
-
-	wd, _ := os.Getwd()
-	files := make([]*ast.File, 0)
-	var errList translator.ErrorList
-	for _, name := range pkg.GoFiles {
-		if pkg.ImportPath == "runtime" && strings.HasPrefix(name, "zgoarch_") {
-			file, _ := parser.ParseFile(fileSet, name, "package runtime\nconst theGoarch = `js`\n", 0)
-			files = append(files, file)
-			continue
-		}
-		if !filepath.IsAbs(name) {
-			name = filepath.Join(pkg.Dir, name)
-		}
-		r, err := os.Open(name)
-		if err != nil {
-			return err
-		}
-		if relname, err := filepath.Rel(wd, name); err == nil {
-			name = relname
-			if name[0] != '.' {
-				name = "." + string(filepath.Separator) + name
-			}
-		}
-		file, err := parser.ParseFile(fileSet, name, r, 0)
-		r.Close()
-		if err != nil {
-			if list, isList := err.(scanner.ErrorList); isList {
-				for _, entry := range list {
-					errList = append(errList, entry)
-				}
-				continue
-			}
-			errList = append(errList, err)
-			continue
-		}
-		files = append(files, file)
-	}
-	if errList != nil {
-		return errList
-	}
-
-	var err error
-	pkg.JavaScriptCode, err = translator.TranslatePackage(pkg.ImportPath, files, fileSet, typesConfig)
-	if err != nil {
-		return err
-	}
-
-	if installMode && !pkg.IsCommand() {
-		if err := writeLibraryPackage(pkg, pkg.PkgObj); err != nil {
-			if strings.HasPrefix(pkg.PkgObj, build.Default.GOROOT) {
-				// fall back to GOPATH
-				if err := writeLibraryPackage(pkg, build.Default.GOPATH+pkg.PkgObj[len(build.Default.GOROOT):]); err != nil {
-					return err
-				}
-				return nil
-			}
-			return err
-		}
-	}
-
-	return nil
-}
-
-func writeLibraryPackage(pkg *Package, pkgObj string) error {
-	if err := os.MkdirAll(filepath.Dir(pkgObj), 0777); err != nil {
-		return err
-	}
-	file, err := os.Create(pkgObj)
-	if err != nil {
-		return err
-	}
-	defer file.Close()
-	translator.WriteArchive(pkg.JavaScriptCode, typesConfig.Packages[pkg.ImportPath], file)
-	return nil
-}
-
-func writeCommandPackage(pkg *Package, pkgObj string) error {
-	if pkg.UpToDate {
-		return nil
-	}
-
-	if err := os.MkdirAll(filepath.Dir(pkgObj), 0777); err != nil {
-		return err
-	}
-	file, err := os.Create(pkgObj)
-	if err != nil {
-		return err
-	}
-	defer file.Close()
-
-	fmt.Fprintln(file, `"use strict";`)
-	file.WriteString(strings.TrimSpace(translator.Prelude))
-	file.WriteString("\n")
-
-	dependencies, err := translator.GetAllDependencies(pkg.ImportPath, typesConfig)
-	if err != nil {
-		return err
-	}
-
-	for _, dep := range dependencies {
-		file.WriteString("go$packages[\"" + dep.Path() + "\"] = (function() {\n  var go$pkg = {};\n")
-		file.Write(packages[dep.Path()].JavaScriptCode)
-		file.WriteString("  return go$pkg;\n})();\n")
-	}
-
-	translator.WriteInterfaces(dependencies, file, false)
-
-	for _, dep := range dependencies {
-		file.WriteString("go$packages[\"" + dep.Path() + "\"].init();\n")
-	}
-	file.WriteString("go$packages[\"" + pkg.ImportPath + "\"].main();\n")
-
-	return nil
-}
-
-=======
->>>>>>> 79fc5c55
 func runNode(script string, args []string, dir string) error {
 	node := exec.Command("node", append([]string{script}, args...)...)
 	node.Dir = dir
